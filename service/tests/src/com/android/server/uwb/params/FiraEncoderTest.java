/*
 * Copyright (C) 2021 The Android Open Source Project
 *
 * Licensed under the Apache License, Version 2.0 (the "License");
 * you may not use this file except in compliance with the License.
 * You may obtain a copy of the License at
 *
 *      http://www.apache.org/licenses/LICENSE-2.0
 *
 * Unless required by applicable law or agreed to in writing, software
 * distributed under the License is distributed on an "AS IS" BASIS,
 * WITHOUT WARRANTIES OR CONDITIONS OF ANY KIND, either express or implied.
 * See the License for the specific language governing permissions and
 * limitations under the License.
 */

package com.android.server.uwb.params;


import static com.google.common.truth.Truth.assertThat;
import static com.google.uwb.support.fira.FiraParams.MULTI_NODE_MODE_UNICAST;
import static com.google.uwb.support.fira.FiraParams.RANGE_DATA_NTF_CONFIG_ENABLE_PROXIMITY_AOA_LEVEL_TRIG;
import static com.google.uwb.support.fira.FiraParams.RANGING_DEVICE_ROLE_RESPONDER;
import static com.google.uwb.support.fira.FiraParams.RANGING_DEVICE_TYPE_CONTROLLER;
import static com.google.uwb.support.fira.FiraParams.RANGING_DEVICE_UT_TAG;
import static com.google.uwb.support.fira.FiraParams.RANGING_ROUND_USAGE_SS_TWR_DEFERRED_MODE;
import static com.google.uwb.support.fira.FiraParams.RANGING_ROUND_USAGE_UL_TDOA;
import static com.google.uwb.support.fira.FiraParams.SESSION_TYPE_RANGING;
import static com.google.uwb.support.fira.FiraParams.STS_CONFIG_PROVISIONED;
import static com.google.uwb.support.fira.FiraParams.STS_CONFIG_STATIC;
import static com.google.uwb.support.fira.FiraParams.TX_TIMESTAMP_40_BIT;
import static com.google.uwb.support.fira.FiraParams.UL_TDOA_DEVICE_ID_16_BIT;

import android.platform.test.annotations.Presubmit;
import android.test.suitebuilder.annotation.SmallTest;
import android.uwb.UwbAddress;

import androidx.test.runner.AndroidJUnit4;

import com.android.modules.utils.build.SdkLevel;
import com.android.server.uwb.util.UwbUtil;

import com.google.uwb.support.fira.FiraOpenSessionParams;
import com.google.uwb.support.fira.FiraParams;
import com.google.uwb.support.fira.FiraRangingReconfigureParams;

import org.junit.Before;
import org.junit.Test;
import org.junit.runner.RunWith;

import java.util.Arrays;


/**
 * Unit tests for {@link com.android.server.uwb.params.FiraEncoder}.
 */
@RunWith(AndroidJUnit4.class)
@SmallTest
@Presubmit
public class FiraEncoderTest {
    private static final FiraOpenSessionParams.Builder TEST_FIRA_OPEN_SESSION_PARAMS =
            new FiraOpenSessionParams.Builder()
                    .setProtocolVersion(FiraParams.PROTOCOL_VERSION_1_1)
                    .setSessionId(1)
                    .setSessionType(SESSION_TYPE_RANGING)
                    .setRangeDataNtfConfig(RANGE_DATA_NTF_CONFIG_ENABLE_PROXIMITY_AOA_LEVEL_TRIG)
                    .setDeviceType(RANGING_DEVICE_TYPE_CONTROLLER)
                    .setDeviceRole(RANGING_DEVICE_ROLE_RESPONDER)
                    .setDeviceAddress(UwbAddress.fromBytes(new byte[]{0x4, 0x6}))
                    .setDestAddressList(Arrays.asList(UwbAddress.fromBytes(new byte[]{0x4, 0x6})))
                    .setMultiNodeMode(MULTI_NODE_MODE_UNICAST)
                    .setRangingRoundUsage(RANGING_ROUND_USAGE_SS_TWR_DEFERRED_MODE)
                    .setStsConfig(STS_CONFIG_STATIC)
                    .setVendorId(new byte[]{0x5, 0x78})
                    .setStaticStsIV(new byte[]{0x1a, 0x55, 0x77, 0x47, 0x7e, 0x7d})
                    .setRangeDataNtfAoaAzimuthLower(-1.5)
                    .setRangeDataNtfAoaAzimuthUpper(2.5)
                    .setRangeDataNtfAoaElevationLower(-1.5)
                    .setRangeDataNtfAoaElevationUpper(1.2);

    private static final FiraRangingReconfigureParams.Builder TEST_FIRA_RECONFIGURE_PARAMS =
            new FiraRangingReconfigureParams.Builder()
                    .setBlockStrideLength(6)
                    .setRangeDataNtfConfig(RANGE_DATA_NTF_CONFIG_ENABLE_PROXIMITY_AOA_LEVEL_TRIG)
                    .setRangeDataProximityFar(6)
                    .setRangeDataProximityNear(4)
                    .setRangeDataAoaAzimuthLower(-1.5)
                    .setRangeDataAoaAzimuthUpper(2.5)
                    .setRangeDataAoaElevationLower(-1.5)
                    .setRangeDataAoaElevationUpper(1.2);

    private static final byte[] TEST_FIRA_RECONFIGURE_TLV_DATA =
            UwbUtil.getByteArray("2D01060E01040F020400100206001D0807D59E4707D56022");

    private static final FiraOpenSessionParams.Builder TEST_FIRA_UT_TAG_OPEN_SESSION_PARAM =
            new FiraOpenSessionParams.Builder()
                    .setProtocolVersion(FiraParams.PROTOCOL_VERSION_1_1)
                    .setSessionId(2)
                    .setSessionType(SESSION_TYPE_RANGING)
                    .setDeviceType(RANGING_DEVICE_TYPE_CONTROLLER)
                    .setDeviceRole(RANGING_DEVICE_UT_TAG)
                    .setDeviceAddress(UwbAddress.fromBytes(new byte[]{0x4, 0x6}))
                    .setDestAddressList(Arrays.asList(UwbAddress.fromBytes(new byte[]{0x4, 0x6})))
                    .setMultiNodeMode(MULTI_NODE_MODE_UNICAST)
                    .setStsConfig(STS_CONFIG_STATIC)
                    .setVendorId(new byte[]{0x5, 0x78})
                    .setStaticStsIV(new byte[]{0x1a, 0x55, 0x77, 0x47, 0x7e, 0x7d})
                    .setRangingRoundUsage(RANGING_ROUND_USAGE_UL_TDOA)
                    .setUlTdoaTxIntervalMs(1200)
                    .setUlTdoaRandomWindowMs(30)
                    .setUlTdoaDeviceIdType(UL_TDOA_DEVICE_ID_16_BIT)
                    .setUlTdoaDeviceId(new byte[]{0x0B, 0x0A})
                    .setUlTdoaTxTimestampType(TX_TIMESTAMP_40_BIT);

    private final FiraEncoder mFiraEncoder = new FiraEncoder();
    private byte[] mFiraOpenSessionTlvUtTag;
    private byte[] mFiraSessionTlvData;

    @Before
    public void setUp() {
        if (!SdkLevel.isAtLeastU()) {
            mFiraSessionTlvData = UwbUtil.getByteArray(
                    "00010101010102010003010004010905010106020604080260090B01000C01030D"
                            + "01010E01040F0200001002204E11010012010313010014010A1501021601001701"
                            + "011A01011B01191C01001F01002201012301002401002501322601002901012A02"
<<<<<<< HEAD
                            + "00002C01002D01002E01012F01013101003501010904C8000000070206042B0400"
                            + "0000002702780528061A5577477E7D1D0807D59E4707D56022");
=======
                            + "00002C01002D01002E01012F0101310100320200003501010904C8000000070206"
                            + "042B04000000002702780528061A5577477E7D1D0807D59E4707D56022");
>>>>>>> c63a84d6

            mFiraOpenSessionTlvUtTag = UwbUtil.getByteArray(
                    "00010101010002010003010004010905010106020604080260090B01000C01030D"
                            + "01010E01010F0200001002204E11010412010313010014010A1501021601001701"
                            + "011A01011B01191C01001F01002201012301002401002501322601002901012A02"
<<<<<<< HEAD
                            + "00002C01002D01002E01012F0101310100350101070206042B0400000000270278"
                            + "0528061A5577477E7D3304B004000034041E0000003803010B0A390101");
=======
                            + "00002C01002D01002E01012F010131010032020000350101070206042B04000000"
                            + "002702780528061A5577477E7D3304B004000034041E0000003803010B0A390101");
>>>>>>> c63a84d6
        } else {
            mFiraSessionTlvData = UwbUtil.getByteArray(
                    "00010101010102010003010004010905010106020406080260090B01000C01030D"
                            + "01010E01040F0200001002204E11010012010313010014010A1501021601001701"
                            + "011A01011B01191C01001F01002201012301002401002501322601002901012A02"
<<<<<<< HEAD
                            + "00002C01002D01002E01012F01013101003501010904C8000000070204062B0400"
                            + "0000002702057828061A5577477E7D1D0807D59E4707D56022");
=======
                            + "00002C01002D01002E01012F0101310100320200003501010904C8000000070204"
                            + "062B04000000002702057828061A5577477E7D1D0807D59E4707D56022");
>>>>>>> c63a84d6
            mFiraOpenSessionTlvUtTag = UwbUtil.getByteArray(
                    "00010101010002010003010004010905010106020406080260090B01000C01030D0"
                            + "1010E01010F0200001002204E11010412010313010014010A150102160100170101"
                            + "1A01011B01191C01001F01002201012301002401002501322601002901012A02000"
<<<<<<< HEAD
                            + "02C01002D01002E01012F0101310100350101070204062B04000000002702057828"
                            + "061A5577477E7D3304B004000034041E0000003803010B0A390101");
        }
    }
=======
                            + "02C01002D01002E01012F010131010032020000350101070204062B040000000027"
                            + "02057828061A5577477E7D3304B004000034041E0000003803010B0A390101");
        }
    }

>>>>>>> c63a84d6

    @Test
    public void testFiraOpenSessionParams() throws Exception {
        FiraOpenSessionParams params = TEST_FIRA_OPEN_SESSION_PARAMS.build();
        TlvBuffer tlvs = mFiraEncoder.getTlvBuffer(params);

<<<<<<< HEAD
        assertThat(tlvs.getNoOfParams()).isEqualTo(44);
=======
        assertThat(tlvs.getNoOfParams()).isEqualTo(45);
>>>>>>> c63a84d6
        assertThat(tlvs.getByteArray()).isEqualTo(mFiraSessionTlvData);
    }

    @Test
    public void testFiraRangingReconfigureParams() throws Exception {
        FiraRangingReconfigureParams params = TEST_FIRA_RECONFIGURE_PARAMS.build();
        TlvBuffer tlvs = mFiraEncoder.getTlvBuffer(params);

        assertThat(tlvs.getNoOfParams()).isEqualTo(5);
        assertThat(tlvs.getByteArray()).isEqualTo(TEST_FIRA_RECONFIGURE_TLV_DATA);
    }

    @Test
    public void testFiraOpenSesisonParamsViaTlvEncoder() throws Exception {
        FiraOpenSessionParams params = TEST_FIRA_OPEN_SESSION_PARAMS.build();
        TlvBuffer tlvs = TlvEncoder.getEncoder(FiraParams.PROTOCOL_NAME).getTlvBuffer(params);

<<<<<<< HEAD
        assertThat(tlvs.getNoOfParams()).isEqualTo(44);
=======
        assertThat(tlvs.getNoOfParams()).isEqualTo(45);
>>>>>>> c63a84d6
        assertThat(tlvs.getByteArray()).isEqualTo(mFiraSessionTlvData);
    }

    @Test
    public void testFiraRangingReconfigureParamsViaTlvEncoder() throws Exception {
        FiraRangingReconfigureParams params = TEST_FIRA_RECONFIGURE_PARAMS.build();
        TlvBuffer tlvs = TlvEncoder.getEncoder(FiraParams.PROTOCOL_NAME).getTlvBuffer(params);

        assertThat(tlvs.getNoOfParams()).isEqualTo(5);
        assertThat(tlvs.getByteArray()).isEqualTo(TEST_FIRA_RECONFIGURE_TLV_DATA);
    }

    @Test
    public void testFiraOpenSessionParamsUtTag() throws Exception {
        FiraOpenSessionParams params = TEST_FIRA_UT_TAG_OPEN_SESSION_PARAM.build();
        TlvBuffer tlvs = mFiraEncoder.getTlvBuffer(params);

<<<<<<< HEAD
        assertThat(tlvs.getNoOfParams()).isEqualTo(46);
=======
        assertThat(tlvs.getNoOfParams()).isEqualTo(47);
>>>>>>> c63a84d6
        assertThat(tlvs.getByteArray()).isEqualTo(mFiraOpenSessionTlvUtTag);

    }

    @Test
    public void testFiraOpenSessionParamsProvisionedSts() throws Exception {
        FiraOpenSessionParams params =
                new FiraOpenSessionParams.Builder()
                        .setProtocolVersion(FiraParams.PROTOCOL_VERSION_1_1)
                        .setSessionId(1)
                        .setSessionType(SESSION_TYPE_RANGING)
                        .setRangeDataNtfConfig(
                                RANGE_DATA_NTF_CONFIG_ENABLE_PROXIMITY_AOA_LEVEL_TRIG)
                        .setDeviceType(RANGING_DEVICE_TYPE_CONTROLLER)
                        .setDeviceRole(RANGING_DEVICE_ROLE_RESPONDER)
                        .setDeviceAddress(UwbAddress.fromBytes(new byte[]{0x4, 0x6}))
                        .setDestAddressList(Arrays.asList(UwbAddress.fromBytes(
                                new byte[]{0x4, 0x6})))
                        .setMultiNodeMode(MULTI_NODE_MODE_UNICAST)
                        .setRangingRoundUsage(RANGING_ROUND_USAGE_SS_TWR_DEFERRED_MODE)
                        .setStsConfig(STS_CONFIG_PROVISIONED)
                        .setSessionKey(new byte[]{0x5, 0x78, 0x5, 0x78, 0x5, 0x78, 0x5, 0x78, 0x5,
                                0x78, 0x5, 0x78, 0x5, 0x78, 0x5, 0x78})
                        .setRangeDataNtfAoaAzimuthLower(-1.5)
                        .setRangeDataNtfAoaAzimuthUpper(2.5)
                        .setRangeDataNtfAoaElevationLower(-1.5)
                        .setRangeDataNtfAoaElevationUpper(1.2)
                        .build();

<<<<<<< HEAD

=======
>>>>>>> c63a84d6
        byte[] expected_data;
        if (!SdkLevel.isAtLeastU()) {
            expected_data = UwbUtil.getByteArray(
                    "00010101010102010303010004010905010106020604080260090B01000C01030D01"
                            + "010E01040F0200001002204E11010012010313010014010A1501021601001701011A"
                            + "01011B01191C01001F01002201012301002401002501322601002901012A0200002C"
<<<<<<< HEAD
                            + "01002D01002E01012F01013101003501010904C8000000070206042B040000000045"
                            + "10057805780578057805780578057805781D0807D59E4707D56022");
=======
                            + "01002D01002E01012F0101310100320200003501010904C8000000070206042B0400"
                            + "0000004510057805780578057805780578057805781D0807D59E4707D56022");
>>>>>>> c63a84d6
        } else {
            expected_data = UwbUtil.getByteArray(
                    "00010101010102010303010004010905010106020406080260090B01000C01030D01"
                            + "010E01040F0200001002204E11010012010313010014010A1501021601001701011A"
                            + "01011B01191C01001F01002201012301002401002501322601002901012A0200002C"
<<<<<<< HEAD
                            + "01002D01002E01012F01013101003501010904C8000000070204062B040000000045"
                            + "10057805780578057805780578057805781D0807D59E4707D56022");
=======
                            + "01002D01002E01012F0101310100320200003501010904C8000000070204062B0400"
                            + "0000004510057805780578057805780578057805781D0807D59E4707D56022");
>>>>>>> c63a84d6
        }
        TlvBuffer tlvs = mFiraEncoder.getTlvBuffer(params);

        assertThat(tlvs.getNoOfParams()).isEqualTo(44);
        assertThat(tlvs.getByteArray()).isEqualTo(expected_data);
    }
}<|MERGE_RESOLUTION|>--- conflicted
+++ resolved
@@ -123,64 +123,38 @@
                     "00010101010102010003010004010905010106020604080260090B01000C01030D"
                             + "01010E01040F0200001002204E11010012010313010014010A1501021601001701"
                             + "011A01011B01191C01001F01002201012301002401002501322601002901012A02"
-<<<<<<< HEAD
-                            + "00002C01002D01002E01012F01013101003501010904C8000000070206042B0400"
-                            + "0000002702780528061A5577477E7D1D0807D59E4707D56022");
-=======
                             + "00002C01002D01002E01012F0101310100320200003501010904C8000000070206"
                             + "042B04000000002702780528061A5577477E7D1D0807D59E4707D56022");
->>>>>>> c63a84d6
 
             mFiraOpenSessionTlvUtTag = UwbUtil.getByteArray(
                     "00010101010002010003010004010905010106020604080260090B01000C01030D"
                             + "01010E01010F0200001002204E11010412010313010014010A1501021601001701"
                             + "011A01011B01191C01001F01002201012301002401002501322601002901012A02"
-<<<<<<< HEAD
-                            + "00002C01002D01002E01012F0101310100350101070206042B0400000000270278"
-                            + "0528061A5577477E7D3304B004000034041E0000003803010B0A390101");
-=======
                             + "00002C01002D01002E01012F010131010032020000350101070206042B04000000"
                             + "002702780528061A5577477E7D3304B004000034041E0000003803010B0A390101");
->>>>>>> c63a84d6
         } else {
             mFiraSessionTlvData = UwbUtil.getByteArray(
                     "00010101010102010003010004010905010106020406080260090B01000C01030D"
                             + "01010E01040F0200001002204E11010012010313010014010A1501021601001701"
                             + "011A01011B01191C01001F01002201012301002401002501322601002901012A02"
-<<<<<<< HEAD
-                            + "00002C01002D01002E01012F01013101003501010904C8000000070204062B0400"
-                            + "0000002702057828061A5577477E7D1D0807D59E4707D56022");
-=======
                             + "00002C01002D01002E01012F0101310100320200003501010904C8000000070204"
                             + "062B04000000002702057828061A5577477E7D1D0807D59E4707D56022");
->>>>>>> c63a84d6
             mFiraOpenSessionTlvUtTag = UwbUtil.getByteArray(
                     "00010101010002010003010004010905010106020406080260090B01000C01030D0"
                             + "1010E01010F0200001002204E11010412010313010014010A150102160100170101"
                             + "1A01011B01191C01001F01002201012301002401002501322601002901012A02000"
-<<<<<<< HEAD
-                            + "02C01002D01002E01012F0101310100350101070204062B04000000002702057828"
-                            + "061A5577477E7D3304B004000034041E0000003803010B0A390101");
-        }
-    }
-=======
                             + "02C01002D01002E01012F010131010032020000350101070204062B040000000027"
                             + "02057828061A5577477E7D3304B004000034041E0000003803010B0A390101");
         }
     }
 
->>>>>>> c63a84d6
 
     @Test
     public void testFiraOpenSessionParams() throws Exception {
         FiraOpenSessionParams params = TEST_FIRA_OPEN_SESSION_PARAMS.build();
         TlvBuffer tlvs = mFiraEncoder.getTlvBuffer(params);
 
-<<<<<<< HEAD
-        assertThat(tlvs.getNoOfParams()).isEqualTo(44);
-=======
         assertThat(tlvs.getNoOfParams()).isEqualTo(45);
->>>>>>> c63a84d6
         assertThat(tlvs.getByteArray()).isEqualTo(mFiraSessionTlvData);
     }
 
@@ -198,11 +172,7 @@
         FiraOpenSessionParams params = TEST_FIRA_OPEN_SESSION_PARAMS.build();
         TlvBuffer tlvs = TlvEncoder.getEncoder(FiraParams.PROTOCOL_NAME).getTlvBuffer(params);
 
-<<<<<<< HEAD
-        assertThat(tlvs.getNoOfParams()).isEqualTo(44);
-=======
         assertThat(tlvs.getNoOfParams()).isEqualTo(45);
->>>>>>> c63a84d6
         assertThat(tlvs.getByteArray()).isEqualTo(mFiraSessionTlvData);
     }
 
@@ -220,11 +190,7 @@
         FiraOpenSessionParams params = TEST_FIRA_UT_TAG_OPEN_SESSION_PARAM.build();
         TlvBuffer tlvs = mFiraEncoder.getTlvBuffer(params);
 
-<<<<<<< HEAD
-        assertThat(tlvs.getNoOfParams()).isEqualTo(46);
-=======
         assertThat(tlvs.getNoOfParams()).isEqualTo(47);
->>>>>>> c63a84d6
         assertThat(tlvs.getByteArray()).isEqualTo(mFiraOpenSessionTlvUtTag);
 
     }
@@ -254,35 +220,21 @@
                         .setRangeDataNtfAoaElevationUpper(1.2)
                         .build();
 
-<<<<<<< HEAD
-
-=======
->>>>>>> c63a84d6
         byte[] expected_data;
         if (!SdkLevel.isAtLeastU()) {
             expected_data = UwbUtil.getByteArray(
                     "00010101010102010303010004010905010106020604080260090B01000C01030D01"
                             + "010E01040F0200001002204E11010012010313010014010A1501021601001701011A"
                             + "01011B01191C01001F01002201012301002401002501322601002901012A0200002C"
-<<<<<<< HEAD
-                            + "01002D01002E01012F01013101003501010904C8000000070206042B040000000045"
-                            + "10057805780578057805780578057805781D0807D59E4707D56022");
-=======
                             + "01002D01002E01012F0101310100320200003501010904C8000000070206042B0400"
                             + "0000004510057805780578057805780578057805781D0807D59E4707D56022");
->>>>>>> c63a84d6
         } else {
             expected_data = UwbUtil.getByteArray(
                     "00010101010102010303010004010905010106020406080260090B01000C01030D01"
                             + "010E01040F0200001002204E11010012010313010014010A1501021601001701011A"
                             + "01011B01191C01001F01002201012301002401002501322601002901012A0200002C"
-<<<<<<< HEAD
-                            + "01002D01002E01012F01013101003501010904C8000000070204062B040000000045"
-                            + "10057805780578057805780578057805781D0807D59E4707D56022");
-=======
                             + "01002D01002E01012F0101310100320200003501010904C8000000070204062B0400"
                             + "0000004510057805780578057805780578057805781D0807D59E4707D56022");
->>>>>>> c63a84d6
         }
         TlvBuffer tlvs = mFiraEncoder.getTlvBuffer(params);
 
