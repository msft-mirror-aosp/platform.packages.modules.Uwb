--- conflicted
+++ resolved
@@ -15,6 +15,8 @@
  */
 
 package com.android.server.uwb;
+
+import static com.android.server.uwb.data.UwbUciConstants.STATUS_CODE_OK;
 
 import android.annotation.NonNull;
 import android.content.BroadcastReceiver;
@@ -32,13 +34,13 @@
 import android.util.ArrayMap;
 import android.util.ArraySet;
 import android.util.Log;
+import android.util.Pair;
 
 import androidx.annotation.Nullable;
 
 import com.android.internal.annotations.Keep;
 import com.android.internal.annotations.VisibleForTesting;
 import com.android.modules.utils.HandlerExecutor;
-import com.android.server.uwb.data.UwbUciConstants;
 import com.android.server.uwb.jni.NativeUwbManager;
 
 import java.io.FileDescriptor;
@@ -207,11 +209,7 @@
             telephonyCountryCodeInfoSlot.lastKnownCountryCode =
                     lastKnownCountryCode.toUpperCase(Locale.US);
         }
-<<<<<<< HEAD
-        return setCountryCode(false);
-=======
         setCountryCode(false);
->>>>>>> 4f8a0e28
     }
 
     private void setWifiCountryCode(String countryCode) {
@@ -224,11 +222,7 @@
         } else {
             mWifiCountryCode = countryCode.toUpperCase(Locale.US);
         }
-<<<<<<< HEAD
-        return setCountryCode(false);
-=======
         setCountryCode(false);
->>>>>>> 4f8a0e28
     }
 
     /**
@@ -270,16 +264,10 @@
      *
      * @param forceUpdate Force update the country code even if it was the same as previously cached
      *                    value.
-<<<<<<< HEAD
-     * @return true if the country code is set successfully, false otherwise.
-     */
-    public boolean setCountryCode(boolean forceUpdate) {
-=======
      * @return Pair<UWBS StatusCode from setting the country code,
      *              Country code that was attempted to be set in UWBS>
      */
     public Pair<Integer, String> setCountryCode(boolean forceUpdate) {
->>>>>>> 4f8a0e28
         String country = pickCountryCode();
         if (country == null) {
             Log.i(TAG, "No valid country code, reset to " + DEFAULT_COUNTRY_CODE);
@@ -287,16 +275,6 @@
         }
         if (!forceUpdate && Objects.equals(country, mCountryCode)) {
             Log.i(TAG, "Ignoring already set country code: " + country);
-<<<<<<< HEAD
-            return false;
-        }
-        Log.d(TAG, "setCountryCode to " + country);
-        int status = mNativeUwbManager.setCountryCode(country.getBytes(StandardCharsets.UTF_8));
-        boolean success = (status == UwbUciConstants.STATUS_CODE_OK);
-        if (!success) {
-            Log.i(TAG, "Failed to set country code");
-            return false;
-=======
             return new Pair<>(STATUS_CODE_OK, mCountryCode);
         }
         Log.d(TAG, "setCountryCode to " + country);
@@ -304,18 +282,13 @@
         if (status != STATUS_CODE_OK) {
             Log.i(TAG, "Failed to set country code, with status code: " + status);
             return new Pair<>(status, country);
->>>>>>> 4f8a0e28
         }
         mCountryCode = country;
         mCountryCodeUpdatedTimestamp = LocalDateTime.now().format(FORMATTER);
         for (CountryCodeChangedListener listener : mListeners) {
             listener.onCountryCodeChanged(country);
         }
-<<<<<<< HEAD
-        return true;
-=======
         return new Pair<>(status, mCountryCode);
->>>>>>> 4f8a0e28
     }
 
     /**
