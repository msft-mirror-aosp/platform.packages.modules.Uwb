--- conflicted
+++ resolved
@@ -19,6 +19,7 @@
 import static android.uwb.UwbManager.MESSAGE_TYPE_COMMAND;
 
 import static com.android.server.uwb.data.UwbUciConstants.FIRA_VERSION_MAJOR_2;
+import static com.android.server.uwb.data.UwbUciConstants.STATUS_CODE_OK;
 
 import static com.google.uwb.support.fira.FiraParams.MULTICAST_LIST_UPDATE_ACTION_ADD;
 import static com.google.uwb.support.fira.FiraParams.MULTICAST_LIST_UPDATE_ACTION_DELETE;
@@ -74,6 +75,7 @@
 import java.io.PrintWriter;
 import java.util.HashMap;
 import java.util.Map;
+import java.util.Optional;
 import java.util.concurrent.ExecutionException;
 import java.util.concurrent.FutureTask;
 import java.util.concurrent.TimeoutException;
@@ -99,8 +101,6 @@
     @VisibleForTesting
     public static final int WATCHDOG_MS = 10000;
     private static final int SEND_VENDOR_CMD_TIMEOUT_MS = 10000;
-    @VisibleForTesting
-    public static final int TASK_NOTIFY_ADAPTER_STATE_MESSAGE_DELAY_MS = 15000;
 
     private boolean mIsDiagnosticsEnabled = false;
     private int mDiagramsFrameReportsFieldsFlags = 0;
@@ -239,20 +239,10 @@
             return;
         }
         updateDeviceState(deviceState, chipId);
-<<<<<<< HEAD
-        // TODO(b/244443764): We should use getAdapterState() here, as for multi-chip case
-        // the configured state above can be different from the computed adapter state
-        // (after the call to updateState()).
-        mUwbTask.enqueueNotifyAdapterState(
-                getAdapterStateFromDeviceState(deviceState),
-                getReasonFromDeviceState(deviceState),
-                mUwbCountryCode.getCountryCode());
-=======
         mUwbTask.computeAndNotifyAdapterStateChange(
                 getReasonFromDeviceState(deviceState),
                 mUwbCountryCode.getCountryCode(),
                 Optional.empty());
->>>>>>> 4f8a0e28
     }
 
     void updateDeviceState(int deviceState, String chipId) {
@@ -260,15 +250,10 @@
                 + ", current internal adapter state = " + getInternalAdapterState());
 
         oemExtensionDeviceStatusUpdate(deviceState, chipId);
-<<<<<<< HEAD
-        updateState(getAdapterStateFromDeviceState(deviceState),
-                getReasonFromDeviceState(deviceState), chipId);
-=======
         updateState(
                 getAdapterStateFromDeviceState(deviceState),
                 getReasonFromDeviceState(deviceState),
                 chipId);
->>>>>>> 4f8a0e28
     }
 
     void oemExtensionDeviceStatusUpdate(int deviceState, String chipId) {
@@ -293,6 +278,7 @@
         if (mLastAdapterStateNotification == adapterState) {
             return;
         }
+        Log.d(TAG, "notifyAdapterState(): adapterState = " + adapterState + ", reason = " + reason);
 
         if (mAdapterStateCallbacksList.getRegisteredCallbackCount() == 0) {
             return;
@@ -350,19 +336,12 @@
     public void onCountryCodeChanged(@Nullable String countryCode) {
         Log.i(TAG, "Received onCountryCodeChanged() with countryCode = " + countryCode);
         if (mUwbCountryCode.isValid(countryCode)) {
-<<<<<<< HEAD
-            // Remove any existing messages for notifying UWB stack state, and enqueue a message
-            // for immediate delivery.
-            mUwbTask.executeUnique(TASK_NOTIFY_ADAPTER_STATE,
-                    getAdapterState(), mLastStateChangedReason);
-=======
             // Notify the current UWB adapter state. For example, if UWB was earlier enabled and at
             // that time the country code was not valid, will now notify STATE_ENABLED_INACTIVE.
             mUwbTask.computeAndNotifyAdapterStateChange(
                     mLastStateChangedReason, countryCode, Optional.empty());
             Log.d(TAG, "Resetting cached specifications");
             mCachedSpecificationParams = null;
->>>>>>> 4f8a0e28
         }
     }
 
@@ -831,15 +810,6 @@
 
                         // Set country code on every enable (example: for the scenario when the
                         // country code was determined/changed while the UWB stack was disabled).
-<<<<<<< HEAD
-                        // TODO(b/255977441): Check if this succeeds before notifying.
-                        mUwbCountryCode.setCountryCode(true);
-
-                        enqueueNotifyAdapterState(
-                                getAdapterStateFromDeviceState(UwbUciConstants.DEVICE_STATE_READY),
-                                getReasonFromDeviceState(UwbUciConstants.DEVICE_STATE_READY),
-                                countryCode);
-=======
                         //
                         // TODO(b/255977441): Handle the case when the countryCode is valid and
                         // setting the country code returned an error by doing a UWBS reset.
@@ -853,7 +823,6 @@
                                 getReasonFromDeviceState(UwbUciConstants.DEVICE_STATE_READY),
                                 countryCode,
                                 setCountryCodeStatus);
->>>>>>> 4f8a0e28
                     }
                 } finally {
                     synchronized (mUwbWakeLock) {
@@ -917,18 +886,6 @@
             }
         }
 
-<<<<<<< HEAD
-        private void enqueueNotifyAdapterState(int adapterState, int reason, String countryCode) {
-            // When there is already a proper country code initialized in the UWB stack,
-            // immediately proceed to notify about the UWB stack state. If not, enqueue
-            // a delayed message for the notification (which will get replaced if we
-            // were to receive an onCountryCodeChanged notification).
-            if (mUwbCountryCode.isValid(countryCode)) {
-                execute(TASK_NOTIFY_ADAPTER_STATE, adapterState, reason);
-            } else {
-                delayedExecute(TASK_NOTIFY_ADAPTER_STATE, adapterState, reason,
-                         TASK_NOTIFY_ADAPTER_STATE_MESSAGE_DELAY_MS);
-=======
         private void computeAndNotifyAdapterStateChange(int reason,
                 String countryCode, Optional<Integer> setCountryCodeStatus) {
             // When either the country code is not valid or setting it in UWBS failed with the error
@@ -938,7 +895,6 @@
                         && setCountryCodeStatus.get()
                         == UwbUciConstants.STATUS_CODE_ANDROID_REGULATION_UWB_OFF)) {
                 reason = StateChangeReason.SYSTEM_REGULATION;
->>>>>>> 4f8a0e28
             }
 
             notifyAdapterState(computeAdapterState(countryCode, setCountryCodeStatus), reason);
