--- conflicted
+++ resolved
@@ -85,10 +85,7 @@
 import java.io.PrintWriter;
 import java.util.HashMap;
 import java.util.Map;
-<<<<<<< HEAD
-=======
 import java.util.NoSuchElementException;
->>>>>>> 0cc06059
 import java.util.Objects;
 import java.util.Optional;
 import java.util.Set;
@@ -154,13 +151,6 @@
      * to remove the check for token since we want to uniquely identify client (not different binder
      * tokens* from the same client).
      */
-<<<<<<< HEAD
-    private class AttributionSourceHolder {
-        private final AttributionSource mAttributionSource;
-
-        AttributionSourceHolder(AttributionSource attributionSource) {
-            mAttributionSource = attributionSource;
-=======
     private class AttributionSourceHolder implements IBinder.DeathRecipient {
         private final AttributionSource mAttributionSource;
         private final IBinder mBinder;
@@ -187,7 +177,6 @@
             try {
                 mBinder.unlinkToDeath(this, 0);
             } catch (NoSuchElementException e) { }
->>>>>>> 0cc06059
         }
 
         @Override
@@ -214,14 +203,11 @@
             return mAttributionSource.toString();
         }
 
-<<<<<<< HEAD
-=======
         @Override
         public void binderDied() {
             Log.i(TAG, "binderDied : reset hw enable for " + this);
             mUwbClientHwState.setEnabled(this, false);
         }
->>>>>>> 0cc06059
     }
 
     /**
@@ -230,14 +216,6 @@
     private class UwbClientHwState {
         private final Map<AttributionSourceHolder, Boolean> mMap = new HashMap<>();
 
-<<<<<<< HEAD
-        public void setEnabled(AttributionSource attributionSource, boolean enable) {
-            mMap.put(new AttributionSourceHolder(attributionSource), Boolean.valueOf(enable));
-        }
-
-        public boolean isEnabled(AttributionSource attributionSource) {
-            return mMap.getOrDefault(new AttributionSourceHolder(attributionSource), false);
-=======
         public void setEnabled(AttributionSourceHolder attributionSourceHolder, boolean enable) {
             Boolean prevValue = mMap.put(attributionSourceHolder, Boolean.valueOf(enable));
             if (prevValue == null) prevValue = false;
@@ -267,7 +245,6 @@
 
         public boolean isEnabled(AttributionSourceHolder attributionSourceHolder) {
             return mMap.getOrDefault(attributionSourceHolder, false);
->>>>>>> 0cc06059
         }
 
         /**
@@ -949,24 +926,6 @@
     }
 
     public synchronized void requestHwEnabled(
-<<<<<<< HEAD
-            boolean enabled, AttributionSource attributionSource) {
-        int task = enabled ? TASK_HW_ENABLE : TASK_HW_DISABLE;
-
-        if (enabled && mUwbClientHwState.isEnabled(attributionSource)) {
-            Log.w(TAG, "Uwb hardware is already enabled by " + attributionSource);
-        } else if (!enabled && !mUwbClientHwState.isEnabled(attributionSource)) {
-            Log.w(TAG, "Uwb hardware is already disabled by " + attributionSource);
-        }
-
-        mUwbTask.execute(task, attributionSource);
-    }
-
-    private void updateHwState(AttributionSource attributionSource, boolean enable) {
-        Log.d(TAG, "updateHwState(): state=" + enable + ", attributionSource=" + attributionSource);
-        synchronized (UwbServiceCore.this) {
-            mUwbClientHwState.setEnabled(attributionSource, enable);
-=======
             boolean enabled, AttributionSource attributionSource, IBinder binder) {
         int task = enabled ? TASK_HW_ENABLE : TASK_HW_DISABLE;
         AttributionSourceHolder attributionSourceHolder =
@@ -984,20 +943,15 @@
                 + ", attributionSource=" + attributionSourceHolder);
         synchronized (UwbServiceCore.this) {
             mUwbClientHwState.setEnabled(attributionSourceHolder, enable);
->>>>>>> 0cc06059
             Log.d(TAG, "mUwbClientHwState= " + mUwbClientHwState);
         }
     }
 
     public boolean isHwEnableRequested(AttributionSource attributionSource) {
         synchronized (UwbServiceCore.this) {
-<<<<<<< HEAD
-            return mUwbClientHwState.isEnabled(attributionSource);
-=======
             AttributionSourceHolder attributionSourceHolder =
                     mUwbClientHwState.getOrCreate(attributionSource, null);
             return mUwbClientHwState.isEnabled(attributionSourceHolder);
->>>>>>> 0cc06059
         }
     }
 
@@ -1102,19 +1056,11 @@
                     break;
 
                 case TASK_HW_ENABLE:
-<<<<<<< HEAD
-                    handleHwEnable((AttributionSource) msg.obj);
-                    break;
-
-                case TASK_HW_DISABLE:
-                    handleHwDisable((AttributionSource) msg.obj);
-=======
                     handleHwEnable((AttributionSourceHolder) msg.obj);
                     break;
 
                 case TASK_HW_DISABLE:
                     handleHwDisable((AttributionSourceHolder) msg.obj);
->>>>>>> 0cc06059
                     break;
 
                 case TASK_RESTART:
@@ -1307,15 +1253,6 @@
             deInitializeHw();
         }
 
-<<<<<<< HEAD
-        private void handleHwEnable(AttributionSource attributionSource) {
-            if (mUwbClientHwState.isEnabled(attributionSource)) {
-                Log.i(TAG, "UWB hardware is already enabled by " + attributionSource);
-                return;
-            }
-            boolean prevShouldHwBeEnabled = mUwbClientHwState.shouldHwBeEnabled();
-            updateHwState(attributionSource, true);
-=======
         private void handleHwEnable(AttributionSourceHolder attributionSourceHolder) {
             if (mUwbClientHwState.isEnabled(attributionSourceHolder)) {
                 Log.i(TAG, "UWB hardware is already enabled by " + attributionSourceHolder);
@@ -1323,22 +1260,12 @@
             }
             boolean prevShouldHwBeEnabled = mUwbClientHwState.shouldHwBeEnabled();
             updateHwState(attributionSourceHolder, true);
->>>>>>> 0cc06059
             if (!prevShouldHwBeEnabled && mUwbClientHwState.shouldHwBeEnabled()) {
                 Log.i(TAG, "UWB Hw requested, enabling");
                 initializeHw();
             }
         }
 
-<<<<<<< HEAD
-        private void handleHwDisable(AttributionSource attributionSource) {
-            if (!mUwbClientHwState.isEnabled(attributionSource)) {
-                Log.i(TAG, "UWB hardware is already disabled by " + attributionSource);
-                return;
-            }
-            boolean prevShouldHwBeEnabled = mUwbClientHwState.shouldHwBeEnabled();
-            updateHwState(attributionSource, false);
-=======
         private void handleHwDisable(AttributionSourceHolder attributionSourceHolder) {
             if (!mUwbClientHwState.isEnabled(attributionSourceHolder)) {
                 Log.i(TAG, "UWB hardware is already disabled by " + attributionSourceHolder);
@@ -1346,7 +1273,6 @@
             }
             boolean prevShouldHwBeEnabled = mUwbClientHwState.shouldHwBeEnabled();
             updateHwState(attributionSourceHolder, false);
->>>>>>> 0cc06059
             if (prevShouldHwBeEnabled && !mUwbClientHwState.shouldHwBeEnabled()) {
                 Log.i(TAG, "UWB Hw not requested, disabling");
                 deInitializeHw();
