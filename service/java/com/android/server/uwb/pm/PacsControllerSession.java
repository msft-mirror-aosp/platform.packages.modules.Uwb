--- conflicted
+++ resolved
@@ -162,15 +162,6 @@
 
     /** Initialize transport client with updated TransportClientInfo */
     public void transportClientInit() {
-<<<<<<< HEAD
-        mTransportClientProvider = TransportProviderFactory.createClient(
-                mSessionInfo.mAttributionSource,
-                mSessionInfo.mContext,
-                new HandlerExecutor(mHandler),
-                mDiscoveryInfo,
-                mClientCallback
-        );
-=======
         mTransportClientProvider =
                 TransportProviderFactory.createClient(
                         mSessionInfo.mAttributionSource,
@@ -179,7 +170,6 @@
                         /*secid placeholder*/ 2,
                         mDiscoveryInfo,
                         mClientCallback);
->>>>>>> 926575fc
 
         FiraConnectorCapabilities firaConnectorCapabilities =
                 new FiraConnectorCapabilities.Builder().build();
