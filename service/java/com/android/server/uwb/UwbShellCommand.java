--- conflicted
+++ resolved
@@ -1262,11 +1262,7 @@
                             Process.SHELL_UID)
                             .setPackageName(SHELL_PACKAGE_NAME)
                             .build();
-<<<<<<< HEAD
-                    mUwbService.requestHwEnabled(true, attributionSource);
-=======
                     mUwbService.requestHwEnabled(true, attributionSource, new Binder());
->>>>>>> 0cc06059
                     return 0;
                 }
                 case "disable-uwb-hw": {
@@ -1274,11 +1270,7 @@
                             Process.SHELL_UID)
                             .setPackageName(SHELL_PACKAGE_NAME)
                             .build();
-<<<<<<< HEAD
-                    mUwbService.requestHwEnabled(false, attributionSource);
-=======
                     mUwbService.requestHwEnabled(false, attributionSource, new Binder());
->>>>>>> 0cc06059
                     return 0;
                 }
                 case "start-dl-tdoa-ranging-session":
