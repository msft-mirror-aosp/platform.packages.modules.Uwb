/*
 * Copyright 2021 The Android Open Source Project
 *
 * Licensed under the Apache License, Version 2.0 (the "License");
 * you may not use this file except in compliance with the License.
 * You may obtain a copy of the License at
 *
 *      http://www.apache.org/licenses/LICENSE-2.0
 *
 * Unless required by applicable law or agreed to in writing, software
 * distributed under the License is distributed on an "AS IS" BASIS,
 * WITHOUT WARRANTIES OR CONDITIONS OF ANY KIND, either express or implied.
 * See the License for the specific language governing permissions and
 * limitations under the License.
 */

package android.uwb.cts;

import static android.Manifest.permission.UWB_PRIVILEGED;
import static android.Manifest.permission.UWB_RANGING;
import static android.uwb.UwbManager.AdapterStateCallback.STATE_DISABLED;
import static android.uwb.UwbManager.AdapterStateCallback.STATE_ENABLED_ACTIVE;
import static android.uwb.UwbManager.AdapterStateCallback.STATE_ENABLED_INACTIVE;
import static android.uwb.UwbManager.MESSAGE_TYPE_COMMAND;

import static androidx.test.platform.app.InstrumentationRegistry.getInstrumentation;

import static com.google.common.truth.Truth.assertThat;

import static org.junit.Assert.assertEquals;
import static org.junit.Assert.assertThrows;
import static org.junit.Assert.fail;
import static org.junit.Assume.assumeTrue;

import static java.util.Objects.requireNonNull;

import android.annotation.NonNull;
import android.annotation.Nullable;
import android.app.UiAutomation;
import android.content.AttributionSource;
import android.content.Context;
import android.content.ContextParams;
import android.os.CancellationSignal;
import android.os.PersistableBundle;
import android.os.Process;
import android.permission.PermissionManager;
import android.platform.test.annotations.AppModeFull;
import android.util.Log;
import android.uwb.RangingMeasurement;
import android.uwb.RangingReport;
import android.uwb.RangingSession;
import android.uwb.UwbActivityEnergyInfo;
import android.uwb.UwbAddress;
import android.uwb.UwbManager;

import androidx.test.InstrumentationRegistry;
import androidx.test.ext.junit.runners.AndroidJUnit4;
import androidx.test.filters.SmallTest;

import com.android.compatibility.common.util.CddTest;
import com.android.compatibility.common.util.ShellIdentityUtils;
import com.android.modules.utils.build.SdkLevel;

import com.google.uwb.support.dltdoa.DlTDoAMeasurement;
import com.google.uwb.support.dltdoa.DlTDoARangingRoundsUpdate;
import com.google.uwb.support.fira.FiraControleeParams;
import com.google.uwb.support.fira.FiraOpenSessionParams;
import com.google.uwb.support.fira.FiraParams;
import com.google.uwb.support.fira.FiraPoseUpdateParams;
import com.google.uwb.support.fira.FiraProtocolVersion;
import com.google.uwb.support.fira.FiraSpecificationParams;
import com.google.uwb.support.multichip.ChipInfoParams;
import com.google.uwb.support.oemextension.DeviceStatus;
import com.google.uwb.support.oemextension.RangingReportMetadata;
import com.google.uwb.support.oemextension.SessionStatus;

import org.junit.Assume;
import org.junit.Before;
import org.junit.Test;
import org.junit.runner.RunWith;

import java.util.EnumSet;
import java.util.List;
import java.util.Random;
import java.util.Set;
import java.util.concurrent.CountDownLatch;
import java.util.concurrent.Executors;
import java.util.concurrent.TimeUnit;
import java.util.function.Consumer;

/**
 * Test of {@link UwbManager}.
 */
@SmallTest
@RunWith(AndroidJUnit4.class)
@AppModeFull(reason = "Cannot get UwbManager in instant app mode")
public class UwbManagerTest {
    private static final String TAG = "UwbManagerTest";

    private final Context mContext = InstrumentationRegistry.getContext();
    private UwbManager mUwbManager;
    private String mDefaultChipId;
    public static final int UWB_SESSION_STATE_IDLE = 0x03;
    public static final byte DEVICE_STATE_ACTIVE = 0x02;
    public static final int REASON_STATE_CHANGE_WITH_SESSION_MANAGEMENT_COMMANDS = 0x00;

    @Before
    public void setup() throws Exception {
        mUwbManager = mContext.getSystemService(UwbManager.class);
        assumeTrue(UwbTestUtils.isUwbSupported(mContext));
        assertThat(mUwbManager).isNotNull();

        // Ensure UWB is toggled on.
        ShellIdentityUtils.invokeWithShellPermissions(() -> {
            if (!mUwbManager.isUwbEnabled()) {
                try {
                    setUwbEnabledAndWaitForCompletion(true);
                } catch (Exception e) {
                    fail("Exception while processing UWB toggle " + e);
                }
            }
            mDefaultChipId = mUwbManager.getDefaultChipId();
        });
    }

    // Should be invoked with shell permissions.
    private void setUwbEnabledAndWaitForCompletion(boolean enabled) throws Exception {
        CountDownLatch countDownLatch = new CountDownLatch(1);
        int adapterState = enabled ? STATE_ENABLED_INACTIVE : STATE_DISABLED;
        AdapterStateCallback adapterStateCallback =
                new AdapterStateCallback(countDownLatch, adapterState);
        try {
            mUwbManager.registerAdapterStateCallback(
                    Executors.newSingleThreadExecutor(), adapterStateCallback);
            mUwbManager.setUwbEnabled(enabled);
            assertThat(countDownLatch.await(2, TimeUnit.SECONDS)).isTrue();
            assertThat(mUwbManager.isUwbEnabled()).isEqualTo(enabled);
            assertThat(adapterStateCallback.state).isEqualTo(adapterState);
        } finally {
            mUwbManager.unregisterAdapterStateCallback(adapterStateCallback);
        }
    }

    @Test
    @CddTest(requirements = {"7.3.13/C-1-1,C-1-2"})
    public void testGetSpecificationInfo() {
        UiAutomation uiAutomation = getInstrumentation().getUiAutomation();
        try {
            // Needs UWB_PRIVILEGED permission which is held by shell.
            uiAutomation.adoptShellPermissionIdentity();
            PersistableBundle persistableBundle = mUwbManager.getSpecificationInfo();
            assertThat(persistableBundle).isNotNull();
            assertThat(persistableBundle.isEmpty()).isFalse();
        } finally {
            uiAutomation.dropShellPermissionIdentity();
        }
    }

    @Test
    @CddTest(requirements = {"7.3.13/C-1-1,C-1-2"})
    public void testGetSpecificationInfoWithChipId() {
        UiAutomation uiAutomation = getInstrumentation().getUiAutomation();
        try {
            // Needs UWB_PRIVILEGED permission which is held by shell.
            uiAutomation.adoptShellPermissionIdentity();
            PersistableBundle persistableBundle =
                    mUwbManager.getSpecificationInfo(mDefaultChipId);
            assertThat(persistableBundle).isNotNull();
            assertThat(persistableBundle.isEmpty()).isFalse();
        } finally {
            uiAutomation.dropShellPermissionIdentity();
        }
    }

    @Test
    @CddTest(requirements = {"7.3.13/C-1-1,C-1-2"})
    public void testGetChipInfos() {
        UiAutomation uiAutomation = getInstrumentation().getUiAutomation();
        try {
            // Needs UWB_PRIVILEGED permission which is held by shell.
            uiAutomation.adoptShellPermissionIdentity();
            List<PersistableBundle> chipInfos = mUwbManager.getChipInfos();
            assertThat(chipInfos).hasSize(1);
            ChipInfoParams chipInfoParams = ChipInfoParams.fromBundle(chipInfos.get(0));
            assertThat(chipInfoParams.getChipId()).isEqualTo(mDefaultChipId);
        } finally {
            uiAutomation.dropShellPermissionIdentity();
        }
    }

    @Test
    @CddTest(requirements = {"7.3.13/C-1-1,C-1-2"})
    public void testGetSpecificationInfoWithInvalidChipId() {
        UiAutomation uiAutomation = getInstrumentation().getUiAutomation();
        try {
            // Needs UWB_PRIVILEGED permission which is held by shell.
            uiAutomation.adoptShellPermissionIdentity();
            assertThrows(IllegalArgumentException.class,
                    () -> mUwbManager.getSpecificationInfo("invalidChipId"));
        } finally {
            uiAutomation.dropShellPermissionIdentity();
        }
    }

    @Test
    @CddTest(requirements = {"7.3.13/C-1-1,C-1-2"})
    public void testGetSpecificationInfoWithoutUwbPrivileged() {
        try {
            mUwbManager.getSpecificationInfo();
            // should fail if the call was successful without UWB_PRIVILEGED permission.
            fail();
        } catch (SecurityException e) {
            /* pass */
            Log.i(TAG, "Failed with expected security exception: " + e);
        }
    }

    @Test
    @CddTest(requirements = {"7.3.13/C-1-1,C-1-2"})
    public void testGetSpecificationInfoWithChipIdWithoutUwbPrivileged() {
        try {
            mUwbManager.getSpecificationInfo(mDefaultChipId);
            // should fail if the call was successful without UWB_PRIVILEGED permission.
            fail();
        } catch (SecurityException e) {
            /* pass */
            Log.i(TAG, "Failed with expected security exception: " + e);
        }
    }


    @Test
    @CddTest(requirements = {"7.3.13/C-1-1,C-1-2"})
    public void testElapsedRealtimeResolutionNanos() {
        UiAutomation uiAutomation = getInstrumentation().getUiAutomation();
        try {
            // Needs UWB_PRIVILEGED permission which is held by shell.
            uiAutomation.adoptShellPermissionIdentity();
            assertThat(mUwbManager.elapsedRealtimeResolutionNanos() >= 0L).isTrue();
        } finally {
            uiAutomation.dropShellPermissionIdentity();
        }
    }

    @Test
    @CddTest(requirements = {"7.3.13/C-1-1,C-1-2"})
    public void testElapsedRealtimeResolutionNanosWithChipId() {
        UiAutomation uiAutomation = getInstrumentation().getUiAutomation();
        try {
            // Needs UWB_PRIVILEGED permission which is held by shell.
            uiAutomation.adoptShellPermissionIdentity();
            assertThat(mUwbManager.elapsedRealtimeResolutionNanos(mDefaultChipId) >= 0L)
                    .isTrue();
        } finally {
            uiAutomation.dropShellPermissionIdentity();
        }
    }

    @Test
    @CddTest(requirements = {"7.3.13/C-1-1,C-1-2"})
    public void testElapsedRealtimeResolutionNanosWithInvalidChipId() {
        UiAutomation uiAutomation = getInstrumentation().getUiAutomation();
        try {
            // Needs UWB_PRIVILEGED permission which is held by shell.
            uiAutomation.adoptShellPermissionIdentity();
            assertThrows(IllegalArgumentException.class,
                    () -> mUwbManager.elapsedRealtimeResolutionNanos("invalidChipId"));
        } finally {
            uiAutomation.dropShellPermissionIdentity();
        }
    }

    @Test
    @CddTest(requirements = {"7.3.13/C-1-1,C-1-2"})
    public void testElapsedRealtimeResolutionNanosWithoutUwbPrivileged() {
        try {
            mUwbManager.elapsedRealtimeResolutionNanos();
            // should fail if the call was successful without UWB_PRIVILEGED permission.
            fail();
        } catch (SecurityException e) {
            /* pass */
            Log.i(TAG, "Failed with expected security exception: " + e);
        }
    }

    @Test
    @CddTest(requirements = {"7.3.13/C-1-1,C-1-2"})
    public void testElapsedRealtimeResolutionNanosWithChipIdWithoutUwbPrivileged() {
        try {
            mUwbManager.elapsedRealtimeResolutionNanos(mDefaultChipId);
            // should fail if the call was successful without UWB_PRIVILEGED permission.
            fail();
        } catch (SecurityException e) {
            /* pass */
            Log.i(TAG, "Failed with expected security exception: " + e);
        }
    }

    @Test
    @CddTest(requirements = {"7.3.13/C-1-1,C-1-2"})
    public void testAddServiceProfileWithoutUwbPrivileged() {
        try {
            mUwbManager.addServiceProfile(new PersistableBundle());
            // should fail if the call was successful without UWB_PRIVILEGED permission.
            fail();
        } catch (SecurityException e) {
            /* pass */
            Log.i(TAG, "Failed with expected security exception: " + e);
        }
    }

    @Test
    @CddTest(requirements = {"7.3.13/C-1-1,C-1-2"})
    public void testRemoveServiceProfileWithoutUwbPrivileged() {
        try {
            mUwbManager.removeServiceProfile(new PersistableBundle());
            // should fail if the call was successful without UWB_PRIVILEGED permission.
            fail();
        } catch (SecurityException e) {
            /* pass */
            Log.i(TAG, "Failed with expected security exception: " + e);
        }
    }


    @Test
    @CddTest(requirements = {"7.3.13/C-1-1,C-1-2"})
    public void testGetAllServiceProfilesWithoutUwbPrivileged() {
        try {
            mUwbManager.getAllServiceProfiles();
            // should fail if the call was successful without UWB_PRIVILEGED permission.
            fail();
        } catch (SecurityException e) {
            /* pass */
            Log.i(TAG, "Failed with expected security exception: " + e);
        }
    }

    @Test
    @CddTest(requirements = {"7.3.13/C-1-1,C-1-2"})
    public void testGetAdfProvisioningAuthoritiesWithoutUwbPrivileged() {
        try {
            mUwbManager.getAdfProvisioningAuthorities(new PersistableBundle());
            // should fail if the call was successful without UWB_PRIVILEGED permission.
            fail();
        } catch (SecurityException e) {
            /* pass */
            Log.i(TAG, "Failed with expected security exception: " + e);
        }
    }

    @Test
    @CddTest(requirements = {"7.3.13/C-1-1,C-1-2"})
    public void testGetAdfCertificateInfoWithoutUwbPrivileged() {
        try {
            mUwbManager.getAdfCertificateInfo(new PersistableBundle());
            // should fail if the call was successful without UWB_PRIVILEGED permission.
            fail();
        } catch (SecurityException e) {
            /* pass */
            Log.i(TAG, "Failed with expected security exception: " + e);
        }
    }

    @Test
    @CddTest(requirements = {"7.3.13/C-1-1,C-1-2"})
    public void testGetChipInfosWithoutUwbPrivileged() {
        try {
            mUwbManager.getChipInfos();
            // should fail if the call was successful without UWB_PRIVILEGED permission.
            fail();
        } catch (SecurityException e) {
            /* pass */
            Log.i(TAG, "Failed with expected security exception: " + e);
        }
    }

    @Test
    @CddTest(requirements = {"7.3.13/C-1-1,C-1-2"})
    public void testSendVendorUciWithoutUwbPrivileged() {
        try {
            mUwbManager.sendVendorUciMessage(10, 0, new byte[0]);
            // should fail if the call was successful without UWB_PRIVILEGED permission.
            fail();
        } catch (SecurityException e) {
            /* pass */
            Log.i(TAG, "Failed with expected security exception: " + e);
        }
    }

    private class AdfProvisionStateCallback extends UwbManager.AdfProvisionStateCallback {
        private final CountDownLatch mCountDownLatch;

        public boolean onSuccessCalled;
        public boolean onFailedCalled;

        AdfProvisionStateCallback(@NonNull CountDownLatch countDownLatch) {
            mCountDownLatch = countDownLatch;
        }

        @Override
        public void onProfileAdfsProvisioned(@NonNull PersistableBundle params) {
            onSuccessCalled = true;
            mCountDownLatch.countDown();
        }

        @Override
        public void onProfileAdfsProvisionFailed(int reason, @NonNull PersistableBundle params) {
            onFailedCalled = true;
            mCountDownLatch.countDown();
        }
    }

    @Test
    @CddTest(requirements = {"7.3.13/C-1-1,C-1-2"})
    public void testProvisionProfileAdfByScriptWithoutUwbPrivileged() {
        CountDownLatch countDownLatch = new CountDownLatch(1);
        AdfProvisionStateCallback adfProvisionStateCallback =
                new AdfProvisionStateCallback(countDownLatch);
        try {
            mUwbManager.provisionProfileAdfByScript(
                    new PersistableBundle(),
                    Executors.newSingleThreadExecutor(),
                    adfProvisionStateCallback);
            // should fail if the call was successful without UWB_PRIVILEGED permission.
            fail();
        } catch (SecurityException e) {
            /* pass */
            Log.i(TAG, "Failed with expected security exception: " + e);
        }
    }

    @Test
    @CddTest(requirements = {"7.3.13/C-1-1,C-1-2"})
    public void testRemoveProfileAdfWithoutUwbPrivileged() {
        try {
            mUwbManager.removeProfileAdf(new PersistableBundle());
            // should fail if the call was successful without UWB_PRIVILEGED permission.
            fail();
        } catch (SecurityException e) {
            /* pass */
            Log.i(TAG, "Failed with expected security exception: " + e);
        }
    }

    private class UwbVendorUciCallback implements UwbManager.UwbVendorUciCallback {
        private final CountDownLatch mRspCountDownLatch;
        private final CountDownLatch mNtfCountDownLatch;

        public int gid;
        public int oid;
        public byte[] payload;

        UwbVendorUciCallback(
                @NonNull CountDownLatch rspCountDownLatch,
                @NonNull CountDownLatch ntfCountDownLatch) {
            mRspCountDownLatch = rspCountDownLatch;
            mNtfCountDownLatch = ntfCountDownLatch;
        }

        @Override
        public void onVendorUciResponse(int gid, int oid, byte[] payload) {
            this.gid = gid;
            this.oid = oid;
            this.payload = payload;
            mRspCountDownLatch.countDown();
        }

        @Override
        public void onVendorUciNotification(int gid, int oid, byte[] payload) {
            this.gid = gid;
            this.oid = oid;
            this.payload = payload;
            mNtfCountDownLatch.countDown();
        }
    }

    @Test
    @CddTest(requirements = {"7.3.13/C-1-1,C-1-2"})
    public void testRegisterVendorUciCallbackWithoutUwbPrivileged() {
        UwbManager.UwbVendorUciCallback cb =
                new UwbVendorUciCallback(new CountDownLatch(1), new CountDownLatch(1));
        try {
            mUwbManager.registerUwbVendorUciCallback(
                    Executors.newSingleThreadExecutor(), cb);
            // should fail if the call was successful without UWB_PRIVILEGED permission.
            fail();
        } catch (SecurityException e) {
            /* pass */
            Log.i(TAG, "Failed with expected security exception: " + e);
        }
    }

    @Test
    @CddTest(requirements = {"7.3.13/C-1-1,C-1-2"})
    public void testUnregisterVendorUciCallbackWithoutUwbPrivileged() {
        UiAutomation uiAutomation = getInstrumentation().getUiAutomation();
        UwbManager.UwbVendorUciCallback cb =
                new UwbVendorUciCallback(new CountDownLatch(1), new CountDownLatch(1));
        try {
            // Needs UWB_PRIVILEGED & UWB_RANGING permission which is held by shell.
            uiAutomation.adoptShellPermissionIdentity();
            mUwbManager.registerUwbVendorUciCallback(
                    Executors.newSingleThreadExecutor(), cb);
        } catch (SecurityException e) {
            /* pass */
        } finally {
            uiAutomation.dropShellPermissionIdentity();
        }
        try {
            mUwbManager.unregisterUwbVendorUciCallback(cb);
            // should fail if the call was successful without UWB_PRIVILEGED permission.
            fail();
        } catch (SecurityException e) {
            /* pass */
            Log.i(TAG, "Failed with expected security exception: " + e);
        }
        try {
            uiAutomation.adoptShellPermissionIdentity();
            mUwbManager.unregisterUwbVendorUciCallback(cb);
            /* pass */
        } catch (SecurityException e) {
            /* fail */
            fail();
        } finally {
            uiAutomation.dropShellPermissionIdentity();
        }
    }

    @Test
    @CddTest(requirements = {"7.3.13/C-1-1,C-1-2"})
    public void testInvalidCallbackUnregisterVendorUciCallback() {
        UwbManager.UwbVendorUciCallback cb =
                new UwbVendorUciCallback(new CountDownLatch(1), new CountDownLatch(1));
        try {
            mUwbManager.registerUwbVendorUciCallback(
                    Executors.newSingleThreadExecutor(), cb);
        } catch (SecurityException e) {
            /* registration failed */
        }
        UiAutomation uiAutomation = getInstrumentation().getUiAutomation();
        try {
            // Needs UWB_PRIVILEGED permission which is held by shell.
            uiAutomation.adoptShellPermissionIdentity();
            mUwbManager.unregisterUwbVendorUciCallback(cb);
        } finally {
            uiAutomation.dropShellPermissionIdentity();
        }
    }

    private class RangingSessionCallback implements RangingSession.Callback {
        private CountDownLatch mCtrlCountDownLatch;
        private CountDownLatch mResultCountDownLatch;

        public boolean onOpenedCalled;
        public boolean onOpenFailedCalled;
        public boolean onStartedCalled;
        public boolean onStartFailedCalled;
        public boolean onReconfiguredCalled;
        public boolean onReconfiguredFailedCalled;
        public boolean onStoppedCalled;
        public boolean onClosedCalled;
        public boolean onUpdateDtTagStatusCalled;
<<<<<<< HEAD
=======
        public boolean onDataSentCalled;
        public boolean onDataSendFailedCalled;
        public boolean onPauseCalled;
        public boolean onPauseFailedCalled;
        public boolean onResumeCalled;
        public boolean onResumeFailedCalled;
>>>>>>> 4f8a0e28
        public RangingSession rangingSession;
        public RangingReport rangingReport;

        RangingSessionCallback(
                @NonNull CountDownLatch ctrlCountDownLatch) {
            this(ctrlCountDownLatch, null /* resultCountDownLaynch */);
        }

        RangingSessionCallback(
                @NonNull CountDownLatch ctrlCountDownLatch,
                @Nullable CountDownLatch resultCountDownLatch) {
            mCtrlCountDownLatch = ctrlCountDownLatch;
            mResultCountDownLatch = resultCountDownLatch;
        }

        public void replaceCtrlCountDownLatch(@NonNull CountDownLatch countDownLatch) {
            mCtrlCountDownLatch = countDownLatch;
        }

        public void onOpened(@NonNull RangingSession session) {
            onOpenedCalled = true;
            rangingSession = session;
            mCtrlCountDownLatch.countDown();
        }

        public void onOpenFailed(int reason, @NonNull PersistableBundle params) {
            onOpenFailedCalled = true;
            mCtrlCountDownLatch.countDown();
        }

        public void onStarted(@NonNull PersistableBundle sessionInfo) {
            onStartedCalled = true;
            mCtrlCountDownLatch.countDown();
        }

        public void onStartFailed(int reason, @NonNull PersistableBundle params) {
            onStartFailedCalled = true;
            mCtrlCountDownLatch.countDown();
        }

        public void onReconfigured(@NonNull PersistableBundle params) {
            onReconfiguredCalled = true;
            mCtrlCountDownLatch.countDown();
        }

        public void onReconfigureFailed(int reason, @NonNull PersistableBundle params) {
            onReconfiguredFailedCalled = true;
            mCtrlCountDownLatch.countDown();
        }

        public void onStopped(int reason, @NonNull PersistableBundle parameters) {
            onStoppedCalled = true;
            mCtrlCountDownLatch.countDown();
        }

        public void onStopFailed(int reason, @NonNull PersistableBundle params) {
        }

        public void onClosed(int reason, @NonNull PersistableBundle parameters) {
            onClosedCalled = true;
            mCtrlCountDownLatch.countDown();
        }

        public void onReportReceived(@NonNull RangingReport rangingReport) {
            if (mResultCountDownLatch != null) {
                this.rangingReport = rangingReport;
                mResultCountDownLatch.countDown();
            }
        }

        public void onControleeAdded(PersistableBundle params) { }

        public void onControleeAddFailed(int reason, PersistableBundle params) { }

        public void onControleeRemoved(PersistableBundle params) { }

        public void onControleeRemoveFailed(int reason, PersistableBundle params) { }

        public void onPaused(PersistableBundle params) {
            onPauseCalled = true;
            mCtrlCountDownLatch.countDown();
        }

        public void onPauseFailed(int reason, PersistableBundle params) {
            onPauseFailedCalled = true;
            mCtrlCountDownLatch.countDown();
        }

        public void onResumed(PersistableBundle params) {
            onResumeCalled = true;
            mCtrlCountDownLatch.countDown();
        }

        public void onResumeFailed(int reason, PersistableBundle params) {
            onResumeFailedCalled = true;
            mCtrlCountDownLatch.countDown();
        }

        public void onDataSent(UwbAddress remoteDeviceAddress, PersistableBundle params) { }

        public void onDataSendFailed(UwbAddress remoteDeviceAddress,
                int reason, PersistableBundle params) { }

        public void onDataReceived(UwbAddress remoteDeviceAddress,
                PersistableBundle params, byte[] data) { }

        public void onDataReceiveFailed(UwbAddress remoteDeviceAddress,
                int reason, PersistableBundle params) { }

        public void onServiceDiscovered(PersistableBundle params) { }

        public void onServiceConnected(PersistableBundle params) { }

        public void onRangingRoundsUpdateDtTagStatus(@NonNull PersistableBundle parameters) {
            onUpdateDtTagStatusCalled = true;
            mCtrlCountDownLatch.countDown();
        }
    }

    @Test
    @CddTest(requirements = {"7.3.13/C-1-1,C-1-2"})
    public void testOpenRangingSessionWithInvalidChipId() {
        UiAutomation uiAutomation = getInstrumentation().getUiAutomation();
        CountDownLatch countDownLatch = new CountDownLatch(1);
        RangingSessionCallback rangingSessionCallback = new RangingSessionCallback(countDownLatch);
        try {
            // Needs UWB_PRIVILEGED & UWB_RANGING permission which is held by shell.
            uiAutomation.adoptShellPermissionIdentity();
            // Try to start a ranging session with invalid params, should fail.
            assertThrows(IllegalArgumentException.class, () -> mUwbManager.openRangingSession(
                    new PersistableBundle(),
                    Executors.newSingleThreadExecutor(),
                    rangingSessionCallback,
                    "invalidChipId"));
        } finally {
            uiAutomation.dropShellPermissionIdentity();
        }
    }

    @Test
    @CddTest(requirements = {"7.3.13/C-1-1,C-1-2"})
    public void testOpenRangingSessionWithChipIdWithBadParams() throws Exception {
        UiAutomation uiAutomation = getInstrumentation().getUiAutomation();
        CancellationSignal cancellationSignal = null;
        CountDownLatch countDownLatch = new CountDownLatch(1);
        RangingSessionCallback rangingSessionCallback = new RangingSessionCallback(countDownLatch);
        try {
            // Needs UWB_PRIVILEGED & UWB_RANGING permission which is held by shell.
            uiAutomation.adoptShellPermissionIdentity();
            // Try to start a ranging session with invalid params, should fail.
            cancellationSignal = mUwbManager.openRangingSession(
                    new PersistableBundle(),
                    Executors.newSingleThreadExecutor(),
                    rangingSessionCallback,
                    mDefaultChipId);
            // Wait for the on start failed callback.
            assertThat(countDownLatch.await(1, TimeUnit.SECONDS)).isTrue();
            assertThat(rangingSessionCallback.onOpenedCalled).isFalse();
            assertThat(rangingSessionCallback.onOpenFailedCalled).isTrue();
        } finally {
            if (cancellationSignal != null) {
                cancellationSignal.cancel();
            }
            uiAutomation.dropShellPermissionIdentity();
        }
    }

    @Test
    @CddTest(requirements = {"7.3.13/C-1-1,C-1-2"})
    public void testOpenRangingSessionWithInvalidChipIdWithBadParams() throws Exception {
        UiAutomation uiAutomation = getInstrumentation().getUiAutomation();
        CancellationSignal cancellationSignal = null;
        CountDownLatch countDownLatch = new CountDownLatch(1);
        RangingSessionCallback rangingSessionCallback = new RangingSessionCallback(countDownLatch);
        try {
            // Needs UWB_PRIVILEGED & UWB_RANGING permission which is held by shell.
            uiAutomation.adoptShellPermissionIdentity();
            // Try to start a ranging session with invalid params, should fail.
            cancellationSignal = mUwbManager.openRangingSession(
                    new PersistableBundle(),
                    Executors.newSingleThreadExecutor(),
                    rangingSessionCallback,
                    mDefaultChipId);
            // Wait for the on start failed callback.
            assertThat(countDownLatch.await(1, TimeUnit.SECONDS)).isTrue();
            assertThat(rangingSessionCallback.onOpenedCalled).isFalse();
            assertThat(rangingSessionCallback.onOpenFailedCalled).isTrue();
        } finally {
            if (cancellationSignal != null) {
                cancellationSignal.cancel();
            }
            uiAutomation.dropShellPermissionIdentity();
        }
    }

    /**
     * Simulates the app holding UWB_RANGING permission, but not UWB_PRIVILEGED.
     */
    @Test
    @CddTest(requirements = {"7.3.13/C-1-1,C-1-2"})
    public void testOpenRangingSessionWithoutUwbPrivileged() {
        UiAutomation uiAutomation = getInstrumentation().getUiAutomation();
        try {
            // Only hold UWB_RANGING permission
            uiAutomation.adoptShellPermissionIdentity(UWB_RANGING);
            mUwbManager.openRangingSession(new PersistableBundle(),
                    Executors.newSingleThreadExecutor(),
                    new RangingSessionCallback(new CountDownLatch(1)));
            // should fail if the call was successful without UWB_PRIVILEGED permission.
            fail();
        } catch (SecurityException e) {
            /* pass */
            Log.i(TAG, "Failed with expected security exception: " + e);
        } finally {
            uiAutomation.dropShellPermissionIdentity();
        }
    }

    @Test
    @CddTest(requirements = {"7.3.13/C-1-1,C-1-2"})
    public void testOpenRangingSessionWithChipIdWithoutUwbPrivileged() {
        UiAutomation uiAutomation = getInstrumentation().getUiAutomation();
        try {
            // Only hold UWB_RANGING permission
            uiAutomation.adoptShellPermissionIdentity(UWB_RANGING);
            mUwbManager.openRangingSession(new PersistableBundle(),
                    Executors.newSingleThreadExecutor(),
                    new RangingSessionCallback(new CountDownLatch(1)),
                    mDefaultChipId);
            // should fail if the call was successful without UWB_PRIVILEGED permission.
            fail();
        } catch (SecurityException e) {
            /* pass */
            Log.i(TAG, "Failed with expected security exception: " + e);
        } finally {
            uiAutomation.dropShellPermissionIdentity();
        }
    }

    /**
     * Simulates the app holding UWB_PRIVILEGED permission, but not UWB_RANGING.
     */
    @Test
    @CddTest(requirements = {"7.3.13/C-1-1,C-1-2"})
    public void testOpenRangingSessionWithoutUwbRanging() {
        UiAutomation uiAutomation = getInstrumentation().getUiAutomation();
        try {
            // Needs UWB_PRIVILEGED permission which is held by shell.
            uiAutomation.adoptShellPermissionIdentity(UWB_PRIVILEGED);
            mUwbManager.openRangingSession(new PersistableBundle(),
                    Executors.newSingleThreadExecutor(),
                    new RangingSessionCallback(new CountDownLatch(1)));
            // should fail if the call was successful without UWB_RANGING permission.
            fail();
        } catch (SecurityException e) {
            /* pass */
            Log.i(TAG, "Failed with expected security exception: " + e);
        } finally {
            uiAutomation.dropShellPermissionIdentity();
        }
    }

    @Test
    @CddTest(requirements = {"7.3.13/C-1-1,C-1-2"})
    public void testOpenRangingSessionWithChipIdWithoutUwbRanging() {
        UiAutomation uiAutomation = getInstrumentation().getUiAutomation();
        try {
            // Needs UWB_PRIVILEGED permission which is held by shell.
            uiAutomation.adoptShellPermissionIdentity(UWB_PRIVILEGED);
            mUwbManager.openRangingSession(new PersistableBundle(),
                    Executors.newSingleThreadExecutor(),
                    new RangingSessionCallback(new CountDownLatch(1)),
                    mDefaultChipId);
            // should fail if the call was successful without UWB_RANGING permission.
            fail();
        } catch (SecurityException e) {
            /* pass */
            Log.i(TAG, "Failed with expected security exception: " + e);
        } finally {
            uiAutomation.dropShellPermissionIdentity();
        }
    }

    private AttributionSource getShellAttributionSourceWithRenouncedPermissions(
            @Nullable Set<String> renouncedPermissions) {
        try {
            AttributionSource shellAttributionSource =
                    new AttributionSource.Builder(Process.SHELL_UID)
                            .setPackageName("com.android.shell")
                            .setRenouncedPermissions(renouncedPermissions)
                            .build();
            PermissionManager permissionManager =
                    mContext.getSystemService(PermissionManager.class);
            permissionManager.registerAttributionSource(shellAttributionSource);
            return shellAttributionSource;
        } catch (SecurityException e) {
            fail("Failed to create shell attribution source" + e);
            return null;
        }
    }

    private Context createShellContextWithRenouncedPermissionsAndAttributionSource(
            @Nullable Set<String> renouncedPermissions) {
        return mContext.createContext(new ContextParams.Builder()
                .setRenouncedPermissions(renouncedPermissions)
                .setNextAttributionSource(
                        getShellAttributionSourceWithRenouncedPermissions(renouncedPermissions))
                .build());
    }

    /**
     * Simulates the calling app holding UWB_PRIVILEGED permission and UWB_RANGING permission, but
     * the proxied app not holding UWB_RANGING permission.
     */
    @Test
    @CddTest(requirements = {"7.3.13/C-1-1,C-1-2,C-1-5"})
    public void testOpenRangingSessionWithoutUwbRangingInNextAttributeSource() {
        UiAutomation uiAutomation = getInstrumentation().getUiAutomation();
        try {
            // Only hold UWB_PRIVILEGED permission
            uiAutomation.adoptShellPermissionIdentity();
            Context shellContextWithUwbRangingRenounced =
                    createShellContextWithRenouncedPermissionsAndAttributionSource(
                            Set.of(UWB_RANGING));
            UwbManager uwbManagerWithUwbRangingRenounced =
                    shellContextWithUwbRangingRenounced.getSystemService(UwbManager.class);
            uwbManagerWithUwbRangingRenounced.openRangingSession(new PersistableBundle(),
                    Executors.newSingleThreadExecutor(),
                    new RangingSessionCallback(new CountDownLatch(1)));
            // should fail if the call was successful without UWB_RANGING permission.
            fail();
        } catch (SecurityException e) {
            /* pass */
            Log.i(TAG, "Failed with expected security exception: " + e);
        } finally {
            uiAutomation.dropShellPermissionIdentity();
        }
    }

    @Test
    @CddTest(requirements = {"7.3.13/C-1-1,C-1-2,C-1-5"})
    public void testOpenRangingSessionWithChipIdWithoutUwbRangingInNextAttributeSource() {
        UiAutomation uiAutomation = getInstrumentation().getUiAutomation();
        try {
            // Only hold UWB_PRIVILEGED permission
            uiAutomation.adoptShellPermissionIdentity();
            Context shellContextWithUwbRangingRenounced =
                    createShellContextWithRenouncedPermissionsAndAttributionSource(
                            Set.of(UWB_RANGING));
            UwbManager uwbManagerWithUwbRangingRenounced =
                    shellContextWithUwbRangingRenounced.getSystemService(UwbManager.class);
            uwbManagerWithUwbRangingRenounced.openRangingSession(new PersistableBundle(),
                    Executors.newSingleThreadExecutor(),
                    new RangingSessionCallback(new CountDownLatch(1)),
                    mDefaultChipId);
            // should fail if the call was successful without UWB_RANGING permission.
            fail();
        } catch (SecurityException e) {
            /* pass */
            Log.i(TAG, "Failed with expected security exception: " + e);
        } finally {
            uiAutomation.dropShellPermissionIdentity();
        }
    }

    private FiraOpenSessionParams.Builder makeOpenSessionBuilder() {
        return new FiraOpenSessionParams.Builder()
                .setProtocolVersion(new FiraProtocolVersion(1, 1))
                .setSessionId(1)
                .setSessionType(FiraParams.SESSION_TYPE_RANGING)
                .setStsConfig(FiraParams.STS_CONFIG_STATIC)
                .setVendorId(new byte[]{0x5, 0x6})
                .setStaticStsIV(new byte[]{0x5, 0x6, 0x9, 0xa, 0x4, 0x6})
                .setDeviceType(FiraParams.RANGING_DEVICE_TYPE_CONTROLLER)
                .setDeviceRole(FiraParams.RANGING_DEVICE_ROLE_INITIATOR)
                .setMultiNodeMode(FiraParams.MULTI_NODE_MODE_UNICAST)
                .setDeviceAddress(UwbAddress.fromBytes(new byte[] {0x5, 6}))
                .setDestAddressList(List.of(UwbAddress.fromBytes(new byte[] {0x5, 6})));
    }

    @Test
    @CddTest(requirements = {"7.3.13/C-1-1,C-1-2,C-1-5"})
    public void testFiraRangingSession() throws Exception {
        UiAutomation uiAutomation = getInstrumentation().getUiAutomation();
        CancellationSignal cancellationSignal = null;
        CountDownLatch countDownLatch = new CountDownLatch(1);
        CountDownLatch resultCountDownLatch = new CountDownLatch(1);
        RangingSessionCallback rangingSessionCallback =
                new RangingSessionCallback(countDownLatch, resultCountDownLatch);
        FiraOpenSessionParams firaOpenSessionParams = makeOpenSessionBuilder()
                .build();
        try {
            // Needs UWB_PRIVILEGED & UWB_RANGING permission which is held by shell.
            uiAutomation.adoptShellPermissionIdentity();
            // Start ranging session
            cancellationSignal = mUwbManager.openRangingSession(
                    firaOpenSessionParams.toBundle(),
                    Executors.newSingleThreadExecutor(),
                    rangingSessionCallback,
                    mDefaultChipId);
            // Wait for the on opened callback.
            assertThat(countDownLatch.await(1, TimeUnit.SECONDS)).isTrue();
            assertThat(rangingSessionCallback.onOpenedCalled).isTrue();
            assertThat(rangingSessionCallback.onOpenFailedCalled).isFalse();
            assertThat(rangingSessionCallback.rangingSession).isNotNull();

            countDownLatch = new CountDownLatch(1);
            rangingSessionCallback.replaceCtrlCountDownLatch(countDownLatch);
            rangingSessionCallback.rangingSession.start(new PersistableBundle());
            // Wait for the on started callback.
            assertThat(countDownLatch.await(1, TimeUnit.SECONDS)).isTrue();
            assertThat(rangingSessionCallback.onStartedCalled).isTrue();
            assertThat(rangingSessionCallback.onStartFailedCalled).isFalse();

            // Wait for the on ranging report callback.
            assertThat(resultCountDownLatch.await(1, TimeUnit.SECONDS)).isTrue();
            assertThat(rangingSessionCallback.rangingReport).isNotNull();

            // Check the UWB state.
            assertThat(mUwbManager.getAdapterState()).isEqualTo(STATE_ENABLED_ACTIVE);

            countDownLatch = new CountDownLatch(1);
            rangingSessionCallback.replaceCtrlCountDownLatch(countDownLatch);
            // Stop ongoing session.
            rangingSessionCallback.rangingSession.stop();

            // Wait for on stopped callback.
            assertThat(countDownLatch.await(1, TimeUnit.SECONDS)).isTrue();
            assertThat(rangingSessionCallback.onStoppedCalled).isTrue();
        } finally {
            if (cancellationSignal != null) {
                countDownLatch = new CountDownLatch(1);
                rangingSessionCallback.replaceCtrlCountDownLatch(countDownLatch);

                // Close session.
                cancellationSignal.cancel();

                // Wait for the on closed callback.
                assertThat(countDownLatch.await(1, TimeUnit.SECONDS)).isTrue();
                assertThat(rangingSessionCallback.onClosedCalled).isTrue();
            }
            uiAutomation.dropShellPermissionIdentity();
        }
    }

    @Test
    @CddTest(requirements = {"7.3.13/C-1-1,C-1-2,C-1-5"})
    public void testDlTdoaRangingSession() throws Exception {
        UiAutomation uiAutomation = getInstrumentation().getUiAutomation();
        // Needs UWB_PRIVILEGED permission which is held by shell.
        uiAutomation.adoptShellPermissionIdentity();
        CancellationSignal cancellationSignal = null;
        CountDownLatch countDownLatch = new CountDownLatch(1);
        CountDownLatch resultCountDownLatch = new CountDownLatch(1);
        RangingSessionCallback rangingSessionCallback =
                new RangingSessionCallback(countDownLatch, resultCountDownLatch);

        PersistableBundle bundle = mUwbManager.getSpecificationInfo();
        if (bundle.keySet().contains(FiraParams.PROTOCOL_NAME)) {
            bundle = requireNonNull(bundle.getPersistableBundle(FiraParams.PROTOCOL_NAME));
        }
        FiraSpecificationParams params =
                FiraSpecificationParams.fromBundle(bundle);
        FiraProtocolVersion firaProtocolVersion = params.getMaxMacVersionSupported();

        // DlTDoA is supported only for devices with FiRa 2.0 support.
        assumeTrue(firaProtocolVersion.getMajor() >= 2);
        FiraOpenSessionParams firaOpenSessionParams = new FiraOpenSessionParams.Builder()
                .setProtocolVersion(new FiraProtocolVersion(2, 0))
                .setSessionId(1)
                .setSessionType(FiraParams.SESSION_TYPE_RANGING)
                .setStsConfig(FiraParams.STS_CONFIG_STATIC)
                .setVendorId(new byte[]{0x5, 0x6})
                .setStaticStsIV(new byte[]{0x5, 0x6, 0x9, 0xa, 0x4, 0x6})
                .setDeviceType(FiraParams.RANGING_DEVICE_TYPE_DT_TAG)
                .setDeviceRole(FiraParams.RANGING_DEVICE_DT_TAG)
                .setMultiNodeMode(FiraParams.MULTI_NODE_MODE_UNICAST)
                .setRangingRoundUsage(FiraParams.RANGING_ROUND_USAGE_DL_TDOA)
                .setDeviceAddress(UwbAddress.fromBytes(new byte[]{0x5, 6}))
                .setDestAddressList(List.of(UwbAddress.fromBytes(new byte[]{0x5, 6})))
                .build();
        try {
            // Needs UWB_PRIVILEGED & UWB_RANGING permission which is held by shell.
            uiAutomation.adoptShellPermissionIdentity();
            // Start ranging session
            cancellationSignal = mUwbManager.openRangingSession(
                    firaOpenSessionParams.toBundle(),
                    Executors.newSingleThreadExecutor(),
                    rangingSessionCallback,
                    mDefaultChipId);
            // Wait for the on opened callback.
            assertThat(countDownLatch.await(1, TimeUnit.SECONDS)).isTrue();
            assertThat(rangingSessionCallback.onOpenedCalled).isTrue();
            assertThat(rangingSessionCallback.onOpenFailedCalled).isFalse();
            assertThat(rangingSessionCallback.rangingSession).isNotNull();

            countDownLatch = new CountDownLatch(1);
            rangingSessionCallback.replaceCtrlCountDownLatch(countDownLatch);
            rangingSessionCallback.rangingSession.start(new PersistableBundle());
            // Wait for the on started callback.
            assertThat(countDownLatch.await(1, TimeUnit.SECONDS)).isTrue();
            assertThat(rangingSessionCallback.onStartedCalled).isTrue();
            assertThat(rangingSessionCallback.onStartFailedCalled).isFalse();

            // Wait for the on ranging report callback.
            assertThat(resultCountDownLatch.await(1, TimeUnit.SECONDS)).isTrue();
            assertThat(rangingSessionCallback.rangingReport).isNotNull();
            assertThat(rangingSessionCallback.rangingReport.getMeasurements()).isNotNull();

            RangingMeasurement rangingMeasurement =
                    rangingSessionCallback.rangingReport.getMeasurements().get(0);
            PersistableBundle rangingMeasurementMetadata =
                    rangingMeasurement.getRangingMeasurementMetadata();
            assertThat(DlTDoAMeasurement.isDlTDoAMeasurement(rangingMeasurementMetadata)).isTrue();

            // Check the UWB state.
            assertThat(mUwbManager.getAdapterState()).isEqualTo(STATE_ENABLED_ACTIVE);

            countDownLatch = new CountDownLatch(1);
            rangingSessionCallback.replaceCtrlCountDownLatch(countDownLatch);
            DlTDoARangingRoundsUpdate rangingRoundsUpdate = new DlTDoARangingRoundsUpdate.Builder()
                    .setSessionId(1)
                    .setNoOfActiveRangingRounds(1)
                    .setRangingRoundIndexes(new byte[]{1})
                    .build();

            // Update Ranging Rounds for DT Tag.
            rangingSessionCallback.rangingSession.updateRangingRoundsDtTag(
                    rangingRoundsUpdate.toBundle());
            assertThat(resultCountDownLatch.await(1, TimeUnit.SECONDS)).isTrue();
            assertThat(rangingSessionCallback.onUpdateDtTagStatusCalled).isTrue();

            countDownLatch = new CountDownLatch(1);
            rangingSessionCallback.replaceCtrlCountDownLatch(countDownLatch);
            // Stop ongoing session.
            rangingSessionCallback.rangingSession.stop();

            // Wait for on stopped callback.
            assertThat(countDownLatch.await(1, TimeUnit.SECONDS)).isTrue();
            assertThat(rangingSessionCallback.onStoppedCalled).isTrue();
        } finally {
            if (cancellationSignal != null) {
                countDownLatch = new CountDownLatch(1);
                rangingSessionCallback.replaceCtrlCountDownLatch(countDownLatch);

                // Close session.
                cancellationSignal.cancel();

                // Wait for the on closed callback.
                assertThat(countDownLatch.await(1, TimeUnit.SECONDS)).isTrue();
                assertThat(rangingSessionCallback.onClosedCalled).isTrue();
            }
            uiAutomation.dropShellPermissionIdentity();
        }
    }

    @Test
    @CddTest(requirements = {"7.3.13/C-1-1,C-1-2,C-1-5"})
    public void testFiraRangingSessionWithProvisionedSTS() throws Exception {
        UiAutomation uiAutomation = getInstrumentation().getUiAutomation();
        // Needs UWB_PRIVILEGED permission which is held by shell.
        uiAutomation.adoptShellPermissionIdentity();
        CancellationSignal cancellationSignal = null;
        CountDownLatch countDownLatch = new CountDownLatch(1);
        CountDownLatch resultCountDownLatch = new CountDownLatch(1);
        RangingSessionCallback rangingSessionCallback =
                new RangingSessionCallback(countDownLatch, resultCountDownLatch);
        PersistableBundle bundle = mUwbManager.getSpecificationInfo();
        if (bundle.keySet().contains(FiraParams.PROTOCOL_NAME)) {
            bundle = requireNonNull(bundle.getPersistableBundle(FiraParams.PROTOCOL_NAME));
        }
        FiraSpecificationParams params =
                FiraSpecificationParams.fromBundle(bundle);
        EnumSet<FiraParams.StsCapabilityFlag> stsCapabilities = EnumSet.of(
                FiraParams.StsCapabilityFlag.HAS_STATIC_STS_SUPPORT,
                FiraParams.StsCapabilityFlag.HAS_PROVISIONED_STS_SUPPORT);
        assumeTrue(params.getStsCapabilities() == stsCapabilities);

        FiraOpenSessionParams firaOpenSessionParams = new FiraOpenSessionParams.Builder()
                .setProtocolVersion(new FiraProtocolVersion(1, 1))
                .setSessionId(1)
                .setStsConfig(FiraParams.STS_CONFIG_PROVISIONED)
                .setSessionKey(new byte[]{
                        0x1, 0x2, 0x3, 0x4, 0x5, 0x6, 0x7, 0x8,
                        0x1, 0x2, 0x3, 0x4, 0x5, 0x6, 0x7, 0x8
                })
                .setSubsessionKey(new byte[]{
                        0x1, 0x2, 0x3, 0x4, 0x5, 0x6, 0x7, 0x8,
                        0x1, 0x2, 0x3, 0x4, 0x5, 0x6, 0x7, 0x8
                })
                .setDeviceType(FiraParams.RANGING_DEVICE_TYPE_CONTROLLER)
                .setDeviceRole(FiraParams.RANGING_DEVICE_ROLE_INITIATOR)
                .setMultiNodeMode(FiraParams.MULTI_NODE_MODE_UNICAST)
                .setDeviceAddress(UwbAddress.fromBytes(new byte[]{0x5, 6}))
                .setDestAddressList(List.of(UwbAddress.fromBytes(new byte[]{0x5, 6})))
                .build();
        try {
            // Needs UWB_PRIVILEGED & UWB_RANGING permission which is held by shell.
            uiAutomation.adoptShellPermissionIdentity();
            cancellationSignal = mUwbManager.openRangingSession(
                    firaOpenSessionParams.toBundle(),
                    Executors.newSingleThreadExecutor(),
                    rangingSessionCallback,
                    mDefaultChipId);
            // Wait for the on opened callback.
            assertThat(countDownLatch.await(1, TimeUnit.SECONDS)).isTrue();
            assertThat(rangingSessionCallback.onOpenedCalled).isTrue();
            assertThat(rangingSessionCallback.onOpenFailedCalled).isFalse();
            assertThat(rangingSessionCallback.rangingSession).isNotNull();

            countDownLatch = new CountDownLatch(1);
            rangingSessionCallback.replaceCtrlCountDownLatch(countDownLatch);
            rangingSessionCallback.rangingSession.start(new PersistableBundle());
            // Wait for the on started callback.
            assertThat(countDownLatch.await(1, TimeUnit.SECONDS)).isTrue();
            assertThat(rangingSessionCallback.onStartedCalled).isTrue();
            assertThat(rangingSessionCallback.onStartFailedCalled).isFalse();

            countDownLatch = new CountDownLatch(1);
            rangingSessionCallback.replaceCtrlCountDownLatch(countDownLatch);
            UwbAddress uwbAddress = UwbAddress.fromBytes(new byte[]{0x5, 5});
            rangingSessionCallback.rangingSession.addControlee(
                    new FiraControleeParams.Builder()
                            .setAddressList(new UwbAddress[]{uwbAddress})
                            .setSubSessionIdList(new int[]{1})
                            .build().toBundle()
            );
            // Wait for the on reconfigured callback.
            assertThat(countDownLatch.await(1, TimeUnit.SECONDS)).isTrue();
            assertThat(rangingSessionCallback.onReconfiguredCalled).isTrue();
            assertThat(rangingSessionCallback.onReconfiguredFailedCalled).isFalse();

            // Wait for the on ranging report callback.
            assertThat(resultCountDownLatch.await(1, TimeUnit.SECONDS)).isTrue();
            assertThat(rangingSessionCallback.rangingReport).isNotNull();

            // Check the UWB state.
            assertThat(mUwbManager.getAdapterState()).isEqualTo(STATE_ENABLED_ACTIVE);

            countDownLatch = new CountDownLatch(1);
            rangingSessionCallback.replaceCtrlCountDownLatch(countDownLatch);
            // Stop ongoing session.
            rangingSessionCallback.rangingSession.stop();

            // Wait for on stopped callback.
            assertThat(countDownLatch.await(1, TimeUnit.SECONDS)).isTrue();
            assertThat(rangingSessionCallback.onStoppedCalled).isTrue();
        } finally {
            if (cancellationSignal != null) {
                countDownLatch = new CountDownLatch(1);
                rangingSessionCallback.replaceCtrlCountDownLatch(countDownLatch);

                // Close session.
                cancellationSignal.cancel();

                // Wait for the on closed callback.
                assertThat(countDownLatch.await(1, TimeUnit.SECONDS)).isTrue();
                assertThat(rangingSessionCallback.onClosedCalled).isTrue();
            }
            uiAutomation.dropShellPermissionIdentity();
        }
    }

    @Test
    @CddTest(requirements = {"7.3.13/C-1-1,C-1-2,C-1-5"})
    public void testFiraPoseChanges() throws Exception {
        UiAutomation uiAutomation = getInstrumentation().getUiAutomation();
        CancellationSignal cancellationSignal = null;
        CountDownLatch countDownLatch = new CountDownLatch(1);
        CountDownLatch resultCountDownLatch = new CountDownLatch(1);
        RangingSessionCallback rangingSessionCallback =
                new RangingSessionCallback(countDownLatch, resultCountDownLatch);
        FiraPoseUpdateParams poseVQUpdate = new FiraPoseUpdateParams.Builder()
                .setPose(new float[] {0, 0, 0, 0, 0, 0, 1}) // identity vector & quaternion
                .build();
        float[] identityMatrix = new float[] {
                1.0f, 0.0f, 0.0f, 0.0f,
                0.0f, 1.0f, 0.0f, 0.0f,
                0.0f, 0.0f, 1.0f, 0.0f,
                0.0f, 0.0f, 0.0f, 1.0f
        };
        FiraPoseUpdateParams poseMatrixUpdate = new FiraPoseUpdateParams.Builder()
                .setPose(identityMatrix)
                .build();
        FiraOpenSessionParams firaOpenSessionParams = makeOpenSessionBuilder()
                .setFilterType(FiraParams.FILTER_TYPE_APPLICATION)
                .build();

        assertThat(firaOpenSessionParams.getFilterType())
                .isEqualTo(FiraParams.FILTER_TYPE_APPLICATION);

        // Rebundle to make sure bundling/unbundling works.
        FiraOpenSessionParams rebuiltParams = FiraOpenSessionParams.fromBundle(
                firaOpenSessionParams.toBundle());
        assertThat(rebuiltParams.getFilterType())
                .isEqualTo(FiraParams.FILTER_TYPE_APPLICATION);

        try {
            // Needs UWB_PRIVILEGED & UWB_RANGING permission which is held by shell.
            uiAutomation.adoptShellPermissionIdentity();

            // Start ranging session
            cancellationSignal = mUwbManager.openRangingSession(
                    firaOpenSessionParams.toBundle(),
                    Executors.newSingleThreadExecutor(),
                    rangingSessionCallback,
                    mDefaultChipId);
            // Wait for the on opened callback.
            assertThat(countDownLatch.await(1, TimeUnit.SECONDS)).isTrue();
            assertThat(rangingSessionCallback.onOpenedCalled).isTrue();
            assertThat(rangingSessionCallback.onOpenFailedCalled).isFalse();
            assertThat(rangingSessionCallback.rangingSession).isNotNull();

            countDownLatch = new CountDownLatch(1);
            rangingSessionCallback.replaceCtrlCountDownLatch(countDownLatch);
            rangingSessionCallback.rangingSession.start(new PersistableBundle());

            // Wait for the on started callback.
            assertThat(countDownLatch.await(1, TimeUnit.SECONDS)).isTrue();

            // Wait for the on ranging report callback.
            assertThat(resultCountDownLatch.await(1, TimeUnit.SECONDS)).isTrue();

            // For practical reasons, we will not go through the [extraordinary] effort to check the
            // pose change results in the CTS test due to the complexity of the scenario.

            // Must not throw.
            rangingSessionCallback.rangingSession.updatePose(poseVQUpdate.toBundle());

            // Must not throw.
            rangingSessionCallback.rangingSession.updatePose(poseMatrixUpdate.toBundle());

            // Wrong number of values.
            assertThrows(IllegalArgumentException.class, () -> new FiraPoseUpdateParams.Builder()
                    .setPose(new float[] {5, 1})
                    .build());

            // Nonreal numbers.
            assertThrows(IllegalArgumentException.class, () -> new FiraPoseUpdateParams.Builder()
                    .setPose(new float[] {1, 2, 3, 4, 5, Float.NaN, 7})
                    .build());
            assertThrows(IllegalArgumentException.class, () -> new FiraPoseUpdateParams.Builder()
                    .setPose(new float[] {Float.NEGATIVE_INFINITY, 2, 3, 4, 5, 6, 7})
                    .build());

            // Stop ongoing session.
            rangingSessionCallback.rangingSession.stop();
        } finally {
            if (cancellationSignal != null) {
                countDownLatch = new CountDownLatch(1);
                rangingSessionCallback.replaceCtrlCountDownLatch(countDownLatch);

                // Close session.
                cancellationSignal.cancel();

                // Wait for the on closed callback.
                assertThat(countDownLatch.await(1, TimeUnit.SECONDS)).isTrue();
            }
            uiAutomation.dropShellPermissionIdentity();
        }
    }

    @Test
    @CddTest(requirements = {"7.3.13/C-1-1,C-1-2,C-1-5"})
    public void testFiraRangingPoseFailures() throws Exception {
        UiAutomation uiAutomation = getInstrumentation().getUiAutomation();
        CancellationSignal cancellationSignal = null;
        CountDownLatch countDownLatch = new CountDownLatch(1);
        CountDownLatch resultCountDownLatch = new CountDownLatch(1);
        RangingSessionCallback rangingSessionCallback =
                new RangingSessionCallback(countDownLatch, resultCountDownLatch);
        FiraPoseUpdateParams poseUpdateParams = new FiraPoseUpdateParams.Builder()
                .setPose(new float[] {1, 2, 3, 4, 5, 6, 7})
                .build();
        FiraOpenSessionParams firaOpenSessionParams = makeOpenSessionBuilder()
                .setFilterType(FiraParams.FILTER_TYPE_NONE)
                .build();
        try {
            // Needs UWB_PRIVILEGED & UWB_RANGING permission which is held by shell.
            uiAutomation.adoptShellPermissionIdentity();
            // Start ranging session
            cancellationSignal = mUwbManager.openRangingSession(
                    firaOpenSessionParams.toBundle(),
                    Executors.newSingleThreadExecutor(),
                    rangingSessionCallback,
                    mDefaultChipId);
            // Wait for the on opened callback.
            assertThat(countDownLatch.await(1, TimeUnit.SECONDS)).isTrue();

            countDownLatch = new CountDownLatch(1);
            rangingSessionCallback.replaceCtrlCountDownLatch(countDownLatch);
            assertThat(rangingSessionCallback.rangingSession).isNotNull();
            rangingSessionCallback.rangingSession.start(new PersistableBundle());

<<<<<<< HEAD
            // Wait for the on started callback.
            assertThat(countDownLatch.await(1, TimeUnit.SECONDS)).isTrue();
=======
    @Test
    @CddTest(requirements = {"7.3.13/C-1-1,C-1-2,C-1-5"})
    public void testFiraRangingSessionPauseResume() throws Exception {
        FiraOpenSessionParams firaOpenSessionParams = makeOpenSessionBuilder()
                .setMultiNodeMode(FiraParams.MULTI_NODE_MODE_ONE_TO_MANY)
                .build();
        verifyFiraRangingSession(
                firaOpenSessionParams,
                null,
                (rangingSessionCallback) -> {
                    // Pause the session - not supported yet.
                    assertThrows(IllegalStateException.class,
                            () -> rangingSessionCallback.rangingSession.pause(
                                    new PersistableBundle()
                            ));
                    assertThat(rangingSessionCallback.onPauseCalled).isFalse();
                    assertThat(rangingSessionCallback.onPauseFailedCalled).isFalse();
                    // Resume the session - not supported yet.
                    assertThrows(IllegalStateException.class,
                            () -> rangingSessionCallback.rangingSession.resume(
                                    new PersistableBundle()
                            ));
                    assertThat(rangingSessionCallback.onResumeCalled).isFalse();
                    assertThat(rangingSessionCallback.onResumeFailedCalled).isFalse();
                });
    }
>>>>>>> 4f8a0e28

            // Wait for the on ranging report callback.
            assertThat(resultCountDownLatch.await(1, TimeUnit.SECONDS)).isTrue();

            // Filter type not set for this - it must throw.
            assertThrows(IllegalStateException.class,
                    () -> rangingSessionCallback.rangingSession.updatePose(
                            poseUpdateParams.toBundle()
                    ));

            // Stop ongoing session.
            rangingSessionCallback.rangingSession.stop();
        } finally {
            if (cancellationSignal != null) {
                countDownLatch = new CountDownLatch(1);
                rangingSessionCallback.replaceCtrlCountDownLatch(countDownLatch);

                // Close session.
                cancellationSignal.cancel();

                // Wait for the on closed callback.
                assertThat(countDownLatch.await(1, TimeUnit.SECONDS)).isTrue();
            }
            uiAutomation.dropShellPermissionIdentity();
        }
    }

    private class AdapterStateCallback implements UwbManager.AdapterStateCallback {
        private final CountDownLatch mCountDownLatch;
        private final Integer mWaitForState;
        public int state;
        public int reason;

        AdapterStateCallback(@NonNull CountDownLatch countDownLatch,
                @Nullable Integer waitForState) {
            mCountDownLatch = countDownLatch;
            mWaitForState = waitForState;
        }

        public void onStateChanged(int state, int reason) {
            this.state = state;
            this.reason = reason;
            if (mWaitForState != null) {
                if (mWaitForState == state) {
                    mCountDownLatch.countDown();
                }
            } else {
                mCountDownLatch.countDown();
            }
        }
    }

    @Test
    @CddTest(requirements = {"7.3.13/C-1-1,C-1-2,C-1-4"})
    public void testUwbStateToggle() throws Exception {
        UiAutomation uiAutomation = getInstrumentation().getUiAutomation();
        try {
            // Needs UWB_PRIVILEGED permission which is held by shell.
            uiAutomation.adoptShellPermissionIdentity();
            assertThat(mUwbManager.isUwbEnabled()).isTrue();
            assertThat(mUwbManager.getAdapterState()).isEqualTo(STATE_ENABLED_INACTIVE);
            // Toggle the state
            setUwbEnabledAndWaitForCompletion(false);
            assertThat(mUwbManager.getAdapterState()).isEqualTo(STATE_DISABLED);
        } finally {
            uiAutomation.dropShellPermissionIdentity();
        }
    }

    @Test
    @CddTest(requirements = {"7.3.13/C-1-1,C-1-2"})
    public void testSendVendorUciMessageVendorGid() throws Exception {
        UiAutomation uiAutomation = getInstrumentation().getUiAutomation();
        CountDownLatch rspCountDownLatch = new CountDownLatch(1);
        CountDownLatch ntfCountDownLatch = new CountDownLatch(1);
        UwbVendorUciCallback cb =
                new UwbVendorUciCallback(rspCountDownLatch, ntfCountDownLatch);
        try {
            // Needs UWB_PRIVILEGED & UWB_RANGING permission which is held by shell.
            uiAutomation.adoptShellPermissionIdentity();
            mUwbManager.registerUwbVendorUciCallback(
                    Executors.newSingleThreadExecutor(), cb);

            // Send random payload with a vendor gid.
            byte[] payload = new byte[100];
            new Random().nextBytes(payload);
            int gid = 9;
            int oid = 1;
            mUwbManager.sendVendorUciMessage(gid, oid, payload);

            // Wait for response.
            assertThat(rspCountDownLatch.await(1, TimeUnit.SECONDS)).isTrue();
            assertThat(cb.gid).isEqualTo(gid);
            assertThat(cb.oid).isEqualTo(oid);
            assertThat(cb.payload).isNotEmpty();
        } catch (SecurityException e) {
            /* pass */
        } finally {
            mUwbManager.unregisterUwbVendorUciCallback(cb);
            uiAutomation.dropShellPermissionIdentity();
        }
    }

    @Test
    @CddTest(requirements = {"7.3.13/C-1-1,C-1-2"})
    public void testSendVendorUciMessageFiraGid() throws Exception {
        UiAutomation uiAutomation = getInstrumentation().getUiAutomation();
        CountDownLatch rspCountDownLatch = new CountDownLatch(1);
        CountDownLatch ntfCountDownLatch = new CountDownLatch(1);
        UwbVendorUciCallback cb =
                new UwbVendorUciCallback(rspCountDownLatch, ntfCountDownLatch);
        try {
            // Needs UWB_PRIVILEGED & UWB_RANGING permission which is held by shell.
            uiAutomation.adoptShellPermissionIdentity();
            mUwbManager.registerUwbVendorUciCallback(
                    Executors.newSingleThreadExecutor(), cb);

            // Send random payload with a FIRA gid.
            byte[] payload = new byte[100];
            new Random().nextBytes(payload);
            int gid = 1;
            int oid = 3;
            mUwbManager.sendVendorUciMessage(gid, oid, payload);

            // Wait for response.
            assertThat(rspCountDownLatch.await(1, TimeUnit.SECONDS)).isTrue();
            assertThat(cb.gid).isEqualTo(gid);
            assertThat(cb.oid).isEqualTo(oid);
            assertThat(cb.payload).isNotEmpty();
        } catch (SecurityException e) {
            /* pass */
        } finally {
            mUwbManager.unregisterUwbVendorUciCallback(cb);
            uiAutomation.dropShellPermissionIdentity();
        }
    }

    @Test
    @CddTest(requirements = {"7.3.13/C-1-1,C-1-2"})
    public void testSendVendorUciMessageWithFragmentedPackets() throws Exception {
        UiAutomation uiAutomation = getInstrumentation().getUiAutomation();
        CountDownLatch rspCountDownLatch = new CountDownLatch(1);
        CountDownLatch ntfCountDownLatch = new CountDownLatch(1);
        UwbVendorUciCallback cb =
                new UwbVendorUciCallback(rspCountDownLatch, ntfCountDownLatch);
        try {
            // Needs UWB_PRIVILEGED & UWB_RANGING permission which is held by shell.
            uiAutomation.adoptShellPermissionIdentity();
            mUwbManager.registerUwbVendorUciCallback(
                    Executors.newSingleThreadExecutor(), cb);

            // Send random payload > 255 bytes with a vendor gid.
            byte[] payload = new byte[400];
            new Random().nextBytes(payload);
            int gid = 9;
            int oid = 1;
            mUwbManager.sendVendorUciMessage(gid, oid, payload);

            // Wait for response.
            assertThat(rspCountDownLatch.await(1, TimeUnit.SECONDS)).isTrue();
            assertThat(cb.gid).isEqualTo(gid);
            assertThat(cb.oid).isEqualTo(oid);
            assertThat(cb.payload).isNotEmpty();
        } catch (SecurityException e) {
            /* pass */
        } finally {
            mUwbManager.unregisterUwbVendorUciCallback(cb);
            uiAutomation.dropShellPermissionIdentity();
        }
    }

    @Test
    @CddTest(requirements = {"7.3.13/C-1-1,C-1-2"})
    public void testSendVendorUciMessageWithMessageType() throws Exception {
        Assume.assumeTrue(SdkLevel.isAtLeastU());
        UiAutomation uiAutomation = getInstrumentation().getUiAutomation();
        CountDownLatch rspCountDownLatch = new CountDownLatch(1);
        CountDownLatch ntfCountDownLatch = new CountDownLatch(1);
        UwbVendorUciCallback cb =
                new UwbVendorUciCallback(rspCountDownLatch, ntfCountDownLatch);
        try {
            // Needs UWB_PRIVILEGED & UWB_RANGING permission which is held by shell.
            uiAutomation.adoptShellPermissionIdentity();
            mUwbManager.registerUwbVendorUciCallback(
                    Executors.newSingleThreadExecutor(), cb);

            // Send random payload with a vendor gid.
            byte[] payload = new byte[100];
            new Random().nextBytes(payload);
            int gid = 9;
            int oid = 1;
            mUwbManager.sendVendorUciMessage(MESSAGE_TYPE_COMMAND, gid, oid, payload);

            // Wait for response.
            assertThat(rspCountDownLatch.await(1, TimeUnit.SECONDS)).isTrue();
            assertThat(cb.gid).isEqualTo(gid);
            assertThat(cb.oid).isEqualTo(oid);
            assertThat(cb.payload).isNotEmpty();
        } catch (SecurityException e) {
            /* pass */
        } finally {
            mUwbManager.unregisterUwbVendorUciCallback(cb);
            uiAutomation.dropShellPermissionIdentity();
        }
    }

    private class UwbOemExtensionCallback implements UwbManager.UwbOemExtensionCallback {
        public PersistableBundle mSessionChangeNtf;
        public PersistableBundle mDeviceStatusNtf;
        public PersistableBundle mSessionConfig;
        public RangingReport mRangingReport;
        public boolean onSessionConfigCompleteCalled = false;
        public boolean onRangingReportReceivedCalled = false;
        public boolean onSessionChangedCalled = false;
        public boolean onDeviceStatusNtfCalled = false;

        @Override
        public void onSessionStatusNotificationReceived(
                @NonNull PersistableBundle sessionStatusBundle) {
            mSessionChangeNtf = sessionStatusBundle;
            onSessionChangedCalled = true;
        }

        @Override
        public void onDeviceStatusNotificationReceived(PersistableBundle deviceStatusBundle) {
            mDeviceStatusNtf = deviceStatusBundle;
            onDeviceStatusNtfCalled = true;
        }

        @NonNull
        @Override
        public int onSessionConfigurationComplete(@NonNull PersistableBundle openSessionBundle) {
            mSessionConfig = openSessionBundle;
            onSessionConfigCompleteCalled = true;
            return 0;
        }

        @NonNull
        @Override
        public RangingReport onRangingReportReceived(
                @NonNull RangingReport rangingReport) {
            onRangingReportReceivedCalled = true;
            mRangingReport = rangingReport;
            return mRangingReport;
        }

        @Override
        public boolean onCheckPointedTarget(
                @NonNull PersistableBundle pointedTargetBundle) {
            return true;
        }
    }

    @Test
    @CddTest(requirements = {"7.3.13/C-1-1,C-1-2,C-1-5"})
    public void testOemCallbackExtension() throws Exception {
        Assume.assumeTrue(SdkLevel.isAtLeastU());
        UiAutomation uiAutomation = getInstrumentation().getUiAutomation();
        CancellationSignal cancellationSignal = null;
        CountDownLatch countDownLatch = new CountDownLatch(1);
        CountDownLatch resultCountDownLatch = new CountDownLatch(1);
        UwbOemExtensionCallback uwbOemExtensionCallback = new UwbOemExtensionCallback();

        int sessionId = 1;
        RangingSessionCallback rangingSessionCallback =
                new RangingSessionCallback(countDownLatch, resultCountDownLatch);
        FiraOpenSessionParams firaOpenSessionParams = new FiraOpenSessionParams.Builder()
                .setProtocolVersion(new FiraProtocolVersion(1, 1))
                .setSessionId(sessionId)
                .setStsConfig(FiraParams.STS_CONFIG_STATIC)
                .setVendorId(new byte[]{0x5, 0x6})
                .setStaticStsIV(new byte[]{0x5, 0x6, 0x9, 0xa, 0x4, 0x6})
                .setDeviceType(FiraParams.RANGING_DEVICE_TYPE_CONTROLLER)
                .setDeviceRole(FiraParams.RANGING_DEVICE_ROLE_INITIATOR)
                .setMultiNodeMode(FiraParams.MULTI_NODE_MODE_UNICAST)
                .setDeviceAddress(UwbAddress.fromBytes(new byte[]{0x5, 6}))
                .setDestAddressList(List.of(UwbAddress.fromBytes(new byte[]{0x5, 6})))
                .build();
        try {
            // Needs UWB_PRIVILEGED & UWB_RANGING permission which is held by shell.
            uiAutomation.adoptShellPermissionIdentity();
            mUwbManager.registerUwbOemExtensionCallback(
                    Executors.newSingleThreadExecutor(), uwbOemExtensionCallback);
            // Start ranging session
            cancellationSignal = mUwbManager.openRangingSession(
                    firaOpenSessionParams.toBundle(),
                    Executors.newSingleThreadExecutor(),
                    rangingSessionCallback,
                    mDefaultChipId);
            // Wait for the on opened callback.
            assertThat(countDownLatch.await(1, TimeUnit.SECONDS)).isTrue();
            assertThat(uwbOemExtensionCallback.onSessionConfigCompleteCalled).isTrue();
            assertThat(uwbOemExtensionCallback.mSessionConfig).isNotNull();

            FiraOpenSessionParams openSessionParamsBundle = FiraOpenSessionParams
                    .fromBundle(uwbOemExtensionCallback.mSessionConfig);
            assertEquals(openSessionParamsBundle.getSessionId(), sessionId);
            assertEquals(openSessionParamsBundle.getStsConfig(), FiraParams.STS_CONFIG_STATIC);
            assertEquals(openSessionParamsBundle.getDeviceType(),
                    FiraParams.RANGING_DEVICE_TYPE_CONTROLLER);

            assertThat(uwbOemExtensionCallback.onSessionChangedCalled).isTrue();
            assertThat(uwbOemExtensionCallback.mSessionChangeNtf).isNotNull();

            SessionStatus sessionStatusBundle = SessionStatus
                    .fromBundle(uwbOemExtensionCallback.mSessionChangeNtf);
            assertEquals(sessionStatusBundle.getSessionId(), sessionId);
            assertEquals(sessionStatusBundle.getState(), UWB_SESSION_STATE_IDLE);
            assertEquals(sessionStatusBundle.getReasonCode(),
                    REASON_STATE_CHANGE_WITH_SESSION_MANAGEMENT_COMMANDS);

            countDownLatch = new CountDownLatch(1);
            rangingSessionCallback.replaceCtrlCountDownLatch(countDownLatch);
            rangingSessionCallback.rangingSession.start(new PersistableBundle());
            // Wait for the on started callback.
            assertThat(countDownLatch.await(1, TimeUnit.SECONDS)).isTrue();
            assertThat(uwbOemExtensionCallback.onSessionChangedCalled).isTrue();
            assertThat(uwbOemExtensionCallback.mSessionChangeNtf).isNotNull();
            assertThat(uwbOemExtensionCallback.onDeviceStatusNtfCalled).isTrue();
            assertThat(uwbOemExtensionCallback.mDeviceStatusNtf).isNotNull();

            DeviceStatus deviceStatusBundle = DeviceStatus
                    .fromBundle(uwbOemExtensionCallback.mDeviceStatusNtf);
            assertEquals(deviceStatusBundle.getDeviceState(), DEVICE_STATE_ACTIVE);

            // Wait for the on ranging report callback.
            assertThat(resultCountDownLatch.await(1, TimeUnit.SECONDS)).isTrue();
            assertThat(rangingSessionCallback.rangingReport).isNotNull();
            assertThat(uwbOemExtensionCallback.onRangingReportReceivedCalled).isTrue();
            assertThat(uwbOemExtensionCallback.mRangingReport).isNotNull();
            PersistableBundle reportMetadataBundle = uwbOemExtensionCallback
                    .mRangingReport.getRangingReportMetadata();
            RangingReportMetadata reportMetadata = RangingReportMetadata
                    .fromBundle(reportMetadataBundle);
            assertEquals(reportMetadata.getSessionId(), sessionId);
            assertThat(reportMetadata.getRawNtfData()).isNotEmpty();

            // TODO(b/263799939) Add test for onCheckPointedTarget

            // Check the UWB state.
            assertThat(mUwbManager.getAdapterState()).isEqualTo(STATE_ENABLED_ACTIVE);

            countDownLatch = new CountDownLatch(1);
            rangingSessionCallback.replaceCtrlCountDownLatch(countDownLatch);
            // Stop ongoing session.
            rangingSessionCallback.rangingSession.stop();

            // Wait for on stopped callback.
            assertThat(countDownLatch.await(1, TimeUnit.SECONDS)).isTrue();
            assertThat(rangingSessionCallback.onStoppedCalled).isTrue();
        } finally {
            if (cancellationSignal != null) {
                countDownLatch = new CountDownLatch(1);
                rangingSessionCallback.replaceCtrlCountDownLatch(countDownLatch);

                // Close session.
                cancellationSignal.cancel();

                // Wait for the on closed callback.
                assertThat(countDownLatch.await(1, TimeUnit.SECONDS)).isTrue();
                assertThat(rangingSessionCallback.onClosedCalled).isTrue();
            }
            try {
                mUwbManager.unregisterUwbOemExtensionCallback(uwbOemExtensionCallback);
            } catch (SecurityException e) {
                /* pass */
                fail();
            }
            uiAutomation.dropShellPermissionIdentity();
        }
    }

    @Test
    @CddTest(requirements = {"7.3.13/C-1-1,C-1-2"})
    public void testRegisterUwbOemExtensionCallbackWithoutUwbPrivileged() {
        Assume.assumeTrue(SdkLevel.isAtLeastU());
        UwbManager.UwbOemExtensionCallback cb = new UwbOemExtensionCallback();
        try {
            mUwbManager.registerUwbOemExtensionCallback(
                    Executors.newSingleThreadExecutor(), cb);
            // should fail if the call was successful without UWB_PRIVILEGED permission.
            fail();
        } catch (SecurityException e) {
            /* pass */
            Log.i(TAG, "Failed with expected security exception: " + e);
        }
    }

    @Test
    @CddTest(requirements = {"7.3.13/C-1-1,C-1-2"})
    public void testUnregisterUwbOemExtensionCallbackWithoutUwbPrivileged() {
        Assume.assumeTrue(SdkLevel.isAtLeastU());
        UiAutomation uiAutomation = getInstrumentation().getUiAutomation();
        UwbManager.UwbOemExtensionCallback cb = new UwbOemExtensionCallback();
        try {
            // Needs UWB_PRIVILEGED & UWB_RANGING permission which is held by shell.
            uiAutomation.adoptShellPermissionIdentity();
            mUwbManager.registerUwbOemExtensionCallback(
                    Executors.newSingleThreadExecutor(), cb);
        } catch (SecurityException e) {
            /* fail */
            fail();
        } finally {
            uiAutomation.dropShellPermissionIdentity();
        }
        try {
            mUwbManager.unregisterUwbOemExtensionCallback(cb);
            // should fail if the call was successful without UWB_PRIVILEGED permission.
            fail();
        } catch (SecurityException e) {
            /* pass */
            Log.i(TAG, "Failed with expected security exception: " + e);
        }
        try {
            // Needs UWB_PRIVILEGED & UWB_RANGING permission which is held by shell.
            uiAutomation.adoptShellPermissionIdentity();
            mUwbManager.unregisterUwbOemExtensionCallback(cb);
        } catch (SecurityException e) {
            /* pass */
            fail();
        }
    }

    private static class OnUwbActivityEnergyInfoListener implements
            Consumer<UwbActivityEnergyInfo> {
        private final CountDownLatch mCountDownLatch;
        public UwbActivityEnergyInfo mPowerStats;
        public boolean mIsListenerInvoked = false;

        OnUwbActivityEnergyInfoListener(@NonNull CountDownLatch countDownLatch) {
            mCountDownLatch = countDownLatch;
        }

        @Override
        public void accept(UwbActivityEnergyInfo info) {
            mIsListenerInvoked = true;
            mPowerStats = info;
            mCountDownLatch.countDown();
        }
    }

    @Test
    @CddTest(requirements = {"7.3.13/C-1-1,C-1-2"})
    public void testGetUwbActivityEnergyInfoAsync() throws Exception {
        UiAutomation uiAutomation = getInstrumentation().getUiAutomation();
        CountDownLatch countDownLatch = new CountDownLatch(1);
        OnUwbActivityEnergyInfoListener listener =
                new OnUwbActivityEnergyInfoListener(countDownLatch);
        try {
            uiAutomation.adoptShellPermissionIdentity();
            mUwbManager.getUwbActivityEnergyInfoAsync(Executors.newSingleThreadExecutor(),
                    listener);
            assertThat(countDownLatch.await(1, TimeUnit.SECONDS)).isTrue();
            assertThat(listener.mIsListenerInvoked).isTrue();
            if (listener.mPowerStats != null) {
                assertThat(listener.mPowerStats.getControllerIdleDurationMillis() >= 0)
                        .isTrue();
                assertThat(listener.mPowerStats.getControllerWakeCount() >= 0).isTrue();
            }
        } catch (SecurityException e) {
            /* pass */
        } finally {
            uiAutomation.dropShellPermissionIdentity();
        }
    }

    @Test
    @CddTest(requirements = {"7.3.13/C-1-1,C-1-2"})
    public void testGetUwbActivityEnergyInfoAsyncWithoutUwbPrivileged() throws Exception {
        CountDownLatch countDownLatch = new CountDownLatch(1);
        OnUwbActivityEnergyInfoListener listener =
                new OnUwbActivityEnergyInfoListener(countDownLatch);
        try {
            mUwbManager.getUwbActivityEnergyInfoAsync(Executors.newSingleThreadExecutor(),
                    listener);
            // should fail if the call was successful without UWB_PRIVILEGED permission.
            fail();
        } catch (SecurityException e) {
            /* pass */
            Log.i(TAG, "Failed with expected security exception: " + e);
        }
    }

    @Test
    @CddTest(requirements = {"7.3.13/C-1-1,C-1-2"})
    public void testGetUwbActivityEnergyInfoAsyncWithBadParams() throws Exception {
        CountDownLatch countDownLatch = new CountDownLatch(1);
        OnUwbActivityEnergyInfoListener listener =
                new OnUwbActivityEnergyInfoListener(countDownLatch);
        // null Executor
        assertThrows(NullPointerException.class,
                () -> mUwbManager.getUwbActivityEnergyInfoAsync(null, listener));
        // null listener
        assertThrows(NullPointerException.class,
                () -> mUwbManager.getUwbActivityEnergyInfoAsync(Executors.newSingleThreadExecutor(),
                        null));
    }
}<|MERGE_RESOLUTION|>--- conflicted
+++ resolved
@@ -68,6 +68,7 @@
 import com.google.uwb.support.fira.FiraParams;
 import com.google.uwb.support.fira.FiraPoseUpdateParams;
 import com.google.uwb.support.fira.FiraProtocolVersion;
+import com.google.uwb.support.fira.FiraRangingReconfigureParams;
 import com.google.uwb.support.fira.FiraSpecificationParams;
 import com.google.uwb.support.multichip.ChipInfoParams;
 import com.google.uwb.support.oemextension.DeviceStatus;
@@ -560,16 +561,17 @@
         public boolean onReconfiguredFailedCalled;
         public boolean onStoppedCalled;
         public boolean onClosedCalled;
+        public boolean onControleeAddCalled;
+        public boolean onControleeAddFailedCalled;
+        public boolean onControleeRemoveCalled;
+        public boolean onControleeRemoveFailedCalled;
         public boolean onUpdateDtTagStatusCalled;
-<<<<<<< HEAD
-=======
         public boolean onDataSentCalled;
         public boolean onDataSendFailedCalled;
         public boolean onPauseCalled;
         public boolean onPauseFailedCalled;
         public boolean onResumeCalled;
         public boolean onResumeFailedCalled;
->>>>>>> 4f8a0e28
         public RangingSession rangingSession;
         public RangingReport rangingReport;
 
@@ -589,6 +591,10 @@
             mCtrlCountDownLatch = countDownLatch;
         }
 
+        public void replaceResultCountDownLatch(@NonNull CountDownLatch countDownLatch) {
+            mResultCountDownLatch = countDownLatch;
+        }
+
         public void onOpened(@NonNull RangingSession session) {
             onOpenedCalled = true;
             rangingSession = session;
@@ -640,13 +646,25 @@
             }
         }
 
-        public void onControleeAdded(PersistableBundle params) { }
-
-        public void onControleeAddFailed(int reason, PersistableBundle params) { }
-
-        public void onControleeRemoved(PersistableBundle params) { }
-
-        public void onControleeRemoveFailed(int reason, PersistableBundle params) { }
+        public void onControleeAdded(PersistableBundle params) {
+            onControleeAddCalled = true;
+            mCtrlCountDownLatch.countDown();
+        }
+
+        public void onControleeAddFailed(int reason, PersistableBundle params) {
+            onControleeAddFailedCalled = true;
+            mCtrlCountDownLatch.countDown();
+        }
+
+        public void onControleeRemoved(PersistableBundle params) {
+            onControleeRemoveCalled = true;
+            mCtrlCountDownLatch.countDown();
+        }
+
+        public void onControleeRemoveFailed(int reason, PersistableBundle params) {
+            onControleeRemoveFailedCalled = true;
+            mCtrlCountDownLatch.countDown();
+        }
 
         public void onPaused(PersistableBundle params) {
             onPauseCalled = true;
@@ -668,10 +686,16 @@
             mCtrlCountDownLatch.countDown();
         }
 
-        public void onDataSent(UwbAddress remoteDeviceAddress, PersistableBundle params) { }
+        public void onDataSent(UwbAddress remoteDeviceAddress, PersistableBundle params) {
+            onDataSentCalled = true;
+            mCtrlCountDownLatch.countDown();
+        }
 
         public void onDataSendFailed(UwbAddress remoteDeviceAddress,
-                int reason, PersistableBundle params) { }
+                int reason, PersistableBundle params) {
+            onDataSendFailedCalled = true;
+            mCtrlCountDownLatch.countDown();
+        }
 
         public void onDataReceived(UwbAddress remoteDeviceAddress,
                 PersistableBundle params, byte[] data) { }
@@ -946,21 +970,29 @@
                 .setDeviceType(FiraParams.RANGING_DEVICE_TYPE_CONTROLLER)
                 .setDeviceRole(FiraParams.RANGING_DEVICE_ROLE_INITIATOR)
                 .setMultiNodeMode(FiraParams.MULTI_NODE_MODE_UNICAST)
-                .setDeviceAddress(UwbAddress.fromBytes(new byte[] {0x5, 6}))
-                .setDestAddressList(List.of(UwbAddress.fromBytes(new byte[] {0x5, 6})));
-    }
-
-    @Test
-    @CddTest(requirements = {"7.3.13/C-1-1,C-1-2,C-1-5"})
-    public void testFiraRangingSession() throws Exception {
+                .setDeviceAddress(UwbAddress.fromBytes(new byte[] {0x5, 0x6}))
+                .setDestAddressList(List.of(UwbAddress.fromBytes(new byte[] {0x5, 0x7})));
+    }
+
+    private interface VerifyRangingReportInterface {
+        void verify(RangingReport rangingReport) throws Exception;
+    }
+
+    private interface RunOperationWhenSessionIsRunningInterface {
+        void run(@NonNull RangingSessionCallback rangingSessionCallback) throws Exception;
+    }
+
+    private void verifyFiraRangingSession(
+            @NonNull FiraOpenSessionParams firaOpenSessionParams,
+            @Nullable VerifyRangingReportInterface verifyRangingReport,
+            @Nullable RunOperationWhenSessionIsRunningInterface runOperationWhenSessionIsRunning)
+            throws Exception {
         UiAutomation uiAutomation = getInstrumentation().getUiAutomation();
         CancellationSignal cancellationSignal = null;
         CountDownLatch countDownLatch = new CountDownLatch(1);
         CountDownLatch resultCountDownLatch = new CountDownLatch(1);
         RangingSessionCallback rangingSessionCallback =
                 new RangingSessionCallback(countDownLatch, resultCountDownLatch);
-        FiraOpenSessionParams firaOpenSessionParams = makeOpenSessionBuilder()
-                .build();
         try {
             // Needs UWB_PRIVILEGED & UWB_RANGING permission which is held by shell.
             uiAutomation.adoptShellPermissionIdentity();
@@ -988,6 +1020,16 @@
             assertThat(resultCountDownLatch.await(1, TimeUnit.SECONDS)).isTrue();
             assertThat(rangingSessionCallback.rangingReport).isNotNull();
 
+            // If the test needs to verify the ranging report, do it now.
+            if (verifyRangingReport != null) {
+                verifyRangingReport.verify(rangingSessionCallback.rangingReport);
+            }
+
+            // If the test needs any operation to be run when the session is ongoing, do it now.
+            if (runOperationWhenSessionIsRunning != null) {
+                runOperationWhenSessionIsRunning.run(rangingSessionCallback);
+            }
+
             // Check the UWB state.
             assertThat(mUwbManager.getAdapterState()).isEqualTo(STATE_ENABLED_ACTIVE);
 
@@ -1015,28 +1057,37 @@
         }
     }
 
+    private FiraSpecificationParams getFiraSpecificationParams() {
+        UiAutomation uiAutomation = getInstrumentation().getUiAutomation();
+        try {
+            // Only hold UWB_PRIVILEGED permission
+            uiAutomation.adoptShellPermissionIdentity();
+            PersistableBundle bundle = mUwbManager.getSpecificationInfo();
+            if (bundle.keySet().contains(FiraParams.PROTOCOL_NAME)) {
+                bundle = requireNonNull(bundle.getPersistableBundle(FiraParams.PROTOCOL_NAME));
+            }
+            return FiraSpecificationParams.fromBundle(bundle);
+        } finally {
+            uiAutomation.dropShellPermissionIdentity();
+        }
+    }
+
+    @Test
+    @CddTest(requirements = {"7.3.13/C-1-1,C-1-2,C-1-5"})
+    public void testFiraRangingSession() throws Exception {
+        FiraOpenSessionParams firaOpenSessionParams = makeOpenSessionBuilder()
+                .build();
+        verifyFiraRangingSession(firaOpenSessionParams, null, null);
+    }
+
     @Test
     @CddTest(requirements = {"7.3.13/C-1-1,C-1-2,C-1-5"})
     public void testDlTdoaRangingSession() throws Exception {
-        UiAutomation uiAutomation = getInstrumentation().getUiAutomation();
-        // Needs UWB_PRIVILEGED permission which is held by shell.
-        uiAutomation.adoptShellPermissionIdentity();
-        CancellationSignal cancellationSignal = null;
-        CountDownLatch countDownLatch = new CountDownLatch(1);
-        CountDownLatch resultCountDownLatch = new CountDownLatch(1);
-        RangingSessionCallback rangingSessionCallback =
-                new RangingSessionCallback(countDownLatch, resultCountDownLatch);
-
-        PersistableBundle bundle = mUwbManager.getSpecificationInfo();
-        if (bundle.keySet().contains(FiraParams.PROTOCOL_NAME)) {
-            bundle = requireNonNull(bundle.getPersistableBundle(FiraParams.PROTOCOL_NAME));
-        }
-        FiraSpecificationParams params =
-                FiraSpecificationParams.fromBundle(bundle);
+        FiraSpecificationParams params = getFiraSpecificationParams();
         FiraProtocolVersion firaProtocolVersion = params.getMaxMacVersionSupported();
-
         // DlTDoA is supported only for devices with FiRa 2.0 support.
         assumeTrue(firaProtocolVersion.getMajor() >= 2);
+
         FiraOpenSessionParams firaOpenSessionParams = new FiraOpenSessionParams.Builder()
                 .setProtocolVersion(new FiraProtocolVersion(2, 0))
                 .setSessionId(1)
@@ -1051,98 +1102,117 @@
                 .setDeviceAddress(UwbAddress.fromBytes(new byte[]{0x5, 6}))
                 .setDestAddressList(List.of(UwbAddress.fromBytes(new byte[]{0x5, 6})))
                 .build();
-        try {
-            // Needs UWB_PRIVILEGED & UWB_RANGING permission which is held by shell.
-            uiAutomation.adoptShellPermissionIdentity();
-            // Start ranging session
-            cancellationSignal = mUwbManager.openRangingSession(
-                    firaOpenSessionParams.toBundle(),
-                    Executors.newSingleThreadExecutor(),
-                    rangingSessionCallback,
-                    mDefaultChipId);
-            // Wait for the on opened callback.
-            assertThat(countDownLatch.await(1, TimeUnit.SECONDS)).isTrue();
-            assertThat(rangingSessionCallback.onOpenedCalled).isTrue();
-            assertThat(rangingSessionCallback.onOpenFailedCalled).isFalse();
-            assertThat(rangingSessionCallback.rangingSession).isNotNull();
-
-            countDownLatch = new CountDownLatch(1);
-            rangingSessionCallback.replaceCtrlCountDownLatch(countDownLatch);
-            rangingSessionCallback.rangingSession.start(new PersistableBundle());
-            // Wait for the on started callback.
-            assertThat(countDownLatch.await(1, TimeUnit.SECONDS)).isTrue();
-            assertThat(rangingSessionCallback.onStartedCalled).isTrue();
-            assertThat(rangingSessionCallback.onStartFailedCalled).isFalse();
-
-            // Wait for the on ranging report callback.
-            assertThat(resultCountDownLatch.await(1, TimeUnit.SECONDS)).isTrue();
-            assertThat(rangingSessionCallback.rangingReport).isNotNull();
-            assertThat(rangingSessionCallback.rangingReport.getMeasurements()).isNotNull();
-
-            RangingMeasurement rangingMeasurement =
-                    rangingSessionCallback.rangingReport.getMeasurements().get(0);
-            PersistableBundle rangingMeasurementMetadata =
-                    rangingMeasurement.getRangingMeasurementMetadata();
-            assertThat(DlTDoAMeasurement.isDlTDoAMeasurement(rangingMeasurementMetadata)).isTrue();
-
-            // Check the UWB state.
-            assertThat(mUwbManager.getAdapterState()).isEqualTo(STATE_ENABLED_ACTIVE);
-
-            countDownLatch = new CountDownLatch(1);
-            rangingSessionCallback.replaceCtrlCountDownLatch(countDownLatch);
-            DlTDoARangingRoundsUpdate rangingRoundsUpdate = new DlTDoARangingRoundsUpdate.Builder()
-                    .setSessionId(1)
-                    .setNoOfActiveRangingRounds(1)
-                    .setRangingRoundIndexes(new byte[]{1})
-                    .build();
-
-            // Update Ranging Rounds for DT Tag.
-            rangingSessionCallback.rangingSession.updateRangingRoundsDtTag(
-                    rangingRoundsUpdate.toBundle());
-            assertThat(resultCountDownLatch.await(1, TimeUnit.SECONDS)).isTrue();
-            assertThat(rangingSessionCallback.onUpdateDtTagStatusCalled).isTrue();
-
-            countDownLatch = new CountDownLatch(1);
-            rangingSessionCallback.replaceCtrlCountDownLatch(countDownLatch);
-            // Stop ongoing session.
-            rangingSessionCallback.rangingSession.stop();
-
-            // Wait for on stopped callback.
-            assertThat(countDownLatch.await(1, TimeUnit.SECONDS)).isTrue();
-            assertThat(rangingSessionCallback.onStoppedCalled).isTrue();
-        } finally {
-            if (cancellationSignal != null) {
-                countDownLatch = new CountDownLatch(1);
-                rangingSessionCallback.replaceCtrlCountDownLatch(countDownLatch);
-
-                // Close session.
-                cancellationSignal.cancel();
-
-                // Wait for the on closed callback.
-                assertThat(countDownLatch.await(1, TimeUnit.SECONDS)).isTrue();
-                assertThat(rangingSessionCallback.onClosedCalled).isTrue();
-            }
-            uiAutomation.dropShellPermissionIdentity();
+        verifyFiraRangingSession(
+                firaOpenSessionParams,
+                (rangingReport) -> {
+                    RangingMeasurement rangingMeasurement =
+                            rangingReport.getMeasurements().get(0);
+                    PersistableBundle rangingMeasurementMetadata =
+                            rangingMeasurement.getRangingMeasurementMetadata();
+                    assertThat(DlTDoAMeasurement.isDlTDoAMeasurement(rangingMeasurementMetadata))
+                            .isTrue();
+                },
+                (rangingSessionCallback) -> {
+                    CountDownLatch countDownLatch = new CountDownLatch(1);
+                    rangingSessionCallback.replaceCtrlCountDownLatch(countDownLatch);
+                    DlTDoARangingRoundsUpdate rangingRoundsUpdate =
+                            new DlTDoARangingRoundsUpdate.Builder()
+                                    .setSessionId(1)
+                                    .setNoOfActiveRangingRounds(1)
+                                    .setRangingRoundIndexes(new byte[]{1})
+                                    .build();
+
+                    // Update Ranging Rounds for DT Tag.
+                    rangingSessionCallback.rangingSession.updateRangingRoundsDtTag(
+                            rangingRoundsUpdate.toBundle());
+                    assertThat(countDownLatch.await(1, TimeUnit.SECONDS)).isTrue();
+                    assertThat(rangingSessionCallback.onUpdateDtTagStatusCalled).isTrue();
+                });
+    }
+
+    @Test
+    @CddTest(requirements = {"7.3.13/C-1-1,C-1-2,C-1-5"})
+    public void testAdvertisingRangingSession() throws Exception {
+        UiAutomation uiAutomation = getInstrumentation().getUiAutomation();
+
+        FiraSpecificationParams params = getFiraSpecificationParams();
+        FiraProtocolVersion firaProtocolVersion = params.getMaxMacVersionSupported();
+        // Advertising profile is supported only for devices with FiRa 2.0 support.
+        assumeTrue(firaProtocolVersion.getMajor() >= 2);
+
+        // Setup the Fira Configuration Parameters.
+        FiraOpenSessionParams firaOpenSessionParams = new FiraOpenSessionParams.Builder()
+                .setProtocolVersion(new FiraProtocolVersion(2, 0))
+                .setSessionId(1)
+                .setSessionType(FiraParams.SESSION_TYPE_RANGING)
+                .setStsConfig(FiraParams.STS_CONFIG_STATIC)
+                .setVendorId(new byte[]{0x5, 0x6})
+                .setStaticStsIV(new byte[]{0x5, 0x6, 0x9, 0xa, 0x4, 0x6})
+                // TODO(b/275077682): We likely don't need to set the DeviceType for an OWR_AoA
+                // ranging session, update the test based on the bug.
+                .setDeviceType(FiraParams.RANGING_DEVICE_TYPE_CONTROLLER)
+                .setDeviceRole(FiraParams.RANGING_DEVICE_ROLE_OBSERVER)
+                .setMultiNodeMode(FiraParams.MULTI_NODE_MODE_UNICAST)
+                .setRangingRoundUsage(FiraParams.RANGING_ROUND_USAGE_OWR_AOA_MEASUREMENT)
+                .setDeviceAddress(UwbAddress.fromBytes(new byte[]{0x5, 0x6}))
+                .setDestAddressList(List.of(UwbAddress.fromBytes(new byte[]{0x5, 0x6})))
+                .build();
+
+        // Register the UwbOemExtensionCallback with UwbManager, this requires both an API SDK
+        // level of at least U, and UWB_PRIVILEGED permission.
+        assumeTrue(SdkLevel.isAtLeastU());
+        UwbOemExtensionCallback uwbOemExtensionCallback = new UwbOemExtensionCallback();
+        try {
+            uiAutomation.adoptShellPermissionIdentity();
+            mUwbManager.registerUwbOemExtensionCallback(
+                    Executors.newSingleThreadExecutor(), uwbOemExtensionCallback);
+            uiAutomation.dropShellPermissionIdentity();
+        } catch (SecurityException e) {
+            Log.i(TAG, "registerUwbOemExtensionCallback() failed with security exception: " + e);
+            fail();
+        }
+
+        verifyFiraRangingSession(
+                firaOpenSessionParams,
+                (rangingReport) -> {
+                    assertThat(rangingReport.getMeasurements()).isNotNull();
+                    // TODO(b/275137744): Consider adding a RangingMeasurementType field to the
+                    //  top-level RangingReportMetadata, and then confirm it's of type OwrAoa.
+                },
+                (rangingSessionCallback) -> {
+                    // Check that onCheckPointedTarget() is called, this should happen when an
+                    // OWR_AOA Ranging report is received (on the observer).
+                    assertThat(uwbOemExtensionCallback.onCheckPointedTargetCalled).isTrue();
+
+                    // Send a Data packet to the remote device (Advertiser)
+                    CountDownLatch countDownLatch = new CountDownLatch(1);
+                    rangingSessionCallback.replaceCtrlCountDownLatch(countDownLatch);
+                    rangingSessionCallback.rangingSession.sendData(
+                            UwbAddress.fromBytes(new byte[]{0x1, 0x2}),
+                            new PersistableBundle(),
+                            new byte[]{0x01, 0x02, 0x03, 0x04}
+                    );
+
+                    // Wait for the onDataSent callback.
+                    assertThat(countDownLatch.await(1, TimeUnit.SECONDS)).isTrue();
+                    assertThat(rangingSessionCallback.onDataSentCalled).isTrue();
+                    assertThat(rangingSessionCallback.onDataSendFailedCalled).isFalse();
+                });
+
+        try {
+            uiAutomation.adoptShellPermissionIdentity();
+            mUwbManager.unregisterUwbOemExtensionCallback(uwbOemExtensionCallback);
+            uiAutomation.dropShellPermissionIdentity();
+        } catch (SecurityException e) {
+            Log.i(TAG, "unregisterUwbOemExtensionCallback() failed with security exception: " + e);
+            fail();
         }
     }
 
     @Test
     @CddTest(requirements = {"7.3.13/C-1-1,C-1-2,C-1-5"})
     public void testFiraRangingSessionWithProvisionedSTS() throws Exception {
-        UiAutomation uiAutomation = getInstrumentation().getUiAutomation();
-        // Needs UWB_PRIVILEGED permission which is held by shell.
-        uiAutomation.adoptShellPermissionIdentity();
-        CancellationSignal cancellationSignal = null;
-        CountDownLatch countDownLatch = new CountDownLatch(1);
-        CountDownLatch resultCountDownLatch = new CountDownLatch(1);
-        RangingSessionCallback rangingSessionCallback =
-                new RangingSessionCallback(countDownLatch, resultCountDownLatch);
-        PersistableBundle bundle = mUwbManager.getSpecificationInfo();
-        if (bundle.keySet().contains(FiraParams.PROTOCOL_NAME)) {
-            bundle = requireNonNull(bundle.getPersistableBundle(FiraParams.PROTOCOL_NAME));
-        }
-        FiraSpecificationParams params =
-                FiraSpecificationParams.fromBundle(bundle);
+        FiraSpecificationParams params = getFiraSpecificationParams();
         EnumSet<FiraParams.StsCapabilityFlag> stsCapabilities = EnumSet.of(
                 FiraParams.StsCapabilityFlag.HAS_STATIC_STS_SUPPORT,
                 FiraParams.StsCapabilityFlag.HAS_PROVISIONED_STS_SUPPORT);
@@ -1166,82 +1236,31 @@
                 .setDeviceAddress(UwbAddress.fromBytes(new byte[]{0x5, 6}))
                 .setDestAddressList(List.of(UwbAddress.fromBytes(new byte[]{0x5, 6})))
                 .build();
-        try {
-            // Needs UWB_PRIVILEGED & UWB_RANGING permission which is held by shell.
-            uiAutomation.adoptShellPermissionIdentity();
-            cancellationSignal = mUwbManager.openRangingSession(
-                    firaOpenSessionParams.toBundle(),
-                    Executors.newSingleThreadExecutor(),
-                    rangingSessionCallback,
-                    mDefaultChipId);
-            // Wait for the on opened callback.
-            assertThat(countDownLatch.await(1, TimeUnit.SECONDS)).isTrue();
-            assertThat(rangingSessionCallback.onOpenedCalled).isTrue();
-            assertThat(rangingSessionCallback.onOpenFailedCalled).isFalse();
-            assertThat(rangingSessionCallback.rangingSession).isNotNull();
-
-            countDownLatch = new CountDownLatch(1);
-            rangingSessionCallback.replaceCtrlCountDownLatch(countDownLatch);
-            rangingSessionCallback.rangingSession.start(new PersistableBundle());
-            // Wait for the on started callback.
-            assertThat(countDownLatch.await(1, TimeUnit.SECONDS)).isTrue();
-            assertThat(rangingSessionCallback.onStartedCalled).isTrue();
-            assertThat(rangingSessionCallback.onStartFailedCalled).isFalse();
-
-            countDownLatch = new CountDownLatch(1);
-            rangingSessionCallback.replaceCtrlCountDownLatch(countDownLatch);
-            UwbAddress uwbAddress = UwbAddress.fromBytes(new byte[]{0x5, 5});
-            rangingSessionCallback.rangingSession.addControlee(
-                    new FiraControleeParams.Builder()
-                            .setAddressList(new UwbAddress[]{uwbAddress})
-                            .setSubSessionIdList(new int[]{1})
-                            .build().toBundle()
-            );
-            // Wait for the on reconfigured callback.
-            assertThat(countDownLatch.await(1, TimeUnit.SECONDS)).isTrue();
-            assertThat(rangingSessionCallback.onReconfiguredCalled).isTrue();
-            assertThat(rangingSessionCallback.onReconfiguredFailedCalled).isFalse();
-
-            // Wait for the on ranging report callback.
-            assertThat(resultCountDownLatch.await(1, TimeUnit.SECONDS)).isTrue();
-            assertThat(rangingSessionCallback.rangingReport).isNotNull();
-
-            // Check the UWB state.
-            assertThat(mUwbManager.getAdapterState()).isEqualTo(STATE_ENABLED_ACTIVE);
-
-            countDownLatch = new CountDownLatch(1);
-            rangingSessionCallback.replaceCtrlCountDownLatch(countDownLatch);
-            // Stop ongoing session.
-            rangingSessionCallback.rangingSession.stop();
-
-            // Wait for on stopped callback.
-            assertThat(countDownLatch.await(1, TimeUnit.SECONDS)).isTrue();
-            assertThat(rangingSessionCallback.onStoppedCalled).isTrue();
-        } finally {
-            if (cancellationSignal != null) {
-                countDownLatch = new CountDownLatch(1);
-                rangingSessionCallback.replaceCtrlCountDownLatch(countDownLatch);
-
-                // Close session.
-                cancellationSignal.cancel();
-
-                // Wait for the on closed callback.
-                assertThat(countDownLatch.await(1, TimeUnit.SECONDS)).isTrue();
-                assertThat(rangingSessionCallback.onClosedCalled).isTrue();
-            }
-            uiAutomation.dropShellPermissionIdentity();
-        }
+        verifyFiraRangingSession(firaOpenSessionParams, null, null);
+    }
+
+    @Test
+    @CddTest(requirements = {"7.3.13/C-1-1,C-1-2,C-1-5"})
+    public void testQueryMaxDataSizeBytes() throws Exception {
+        FiraSpecificationParams params = getFiraSpecificationParams();
+        FiraProtocolVersion firaProtocolVersion = params.getMaxMacVersionSupported();
+        // The "SESSION_QUERY_DATA_SIZE_IN_RANGING_CMD" is added in the UCI v2.0 spec, and so
+        // check if the device supports FiRa 2.0 or above.
+        assumeTrue(firaProtocolVersion.getMajor() >= 2);
+
+        FiraOpenSessionParams firaOpenSessionParams = makeOpenSessionBuilder().build();
+        verifyFiraRangingSession(
+                firaOpenSessionParams,
+                null,
+                (rangingSessionCallback) -> {
+                    int dataSize = rangingSessionCallback.rangingSession.queryMaxDataSizeBytes();
+                    assertThat(dataSize).isGreaterThan(-1);
+                });
     }
 
     @Test
     @CddTest(requirements = {"7.3.13/C-1-1,C-1-2,C-1-5"})
     public void testFiraPoseChanges() throws Exception {
-        UiAutomation uiAutomation = getInstrumentation().getUiAutomation();
-        CancellationSignal cancellationSignal = null;
-        CountDownLatch countDownLatch = new CountDownLatch(1);
-        CountDownLatch resultCountDownLatch = new CountDownLatch(1);
-        RangingSessionCallback rangingSessionCallback =
-                new RangingSessionCallback(countDownLatch, resultCountDownLatch);
         FiraPoseUpdateParams poseVQUpdate = new FiraPoseUpdateParams.Builder()
                 .setPose(new float[] {0, 0, 0, 0, 0, 0, 1}) // identity vector & quaternion
                 .build();
@@ -1267,107 +1286,105 @@
         assertThat(rebuiltParams.getFilterType())
                 .isEqualTo(FiraParams.FILTER_TYPE_APPLICATION);
 
-        try {
-            // Needs UWB_PRIVILEGED & UWB_RANGING permission which is held by shell.
-            uiAutomation.adoptShellPermissionIdentity();
-
-            // Start ranging session
-            cancellationSignal = mUwbManager.openRangingSession(
-                    firaOpenSessionParams.toBundle(),
-                    Executors.newSingleThreadExecutor(),
-                    rangingSessionCallback,
-                    mDefaultChipId);
-            // Wait for the on opened callback.
-            assertThat(countDownLatch.await(1, TimeUnit.SECONDS)).isTrue();
-            assertThat(rangingSessionCallback.onOpenedCalled).isTrue();
-            assertThat(rangingSessionCallback.onOpenFailedCalled).isFalse();
-            assertThat(rangingSessionCallback.rangingSession).isNotNull();
-
-            countDownLatch = new CountDownLatch(1);
-            rangingSessionCallback.replaceCtrlCountDownLatch(countDownLatch);
-            rangingSessionCallback.rangingSession.start(new PersistableBundle());
-
-            // Wait for the on started callback.
-            assertThat(countDownLatch.await(1, TimeUnit.SECONDS)).isTrue();
-
-            // Wait for the on ranging report callback.
-            assertThat(resultCountDownLatch.await(1, TimeUnit.SECONDS)).isTrue();
-
-            // For practical reasons, we will not go through the [extraordinary] effort to check the
-            // pose change results in the CTS test due to the complexity of the scenario.
-
-            // Must not throw.
-            rangingSessionCallback.rangingSession.updatePose(poseVQUpdate.toBundle());
-
-            // Must not throw.
-            rangingSessionCallback.rangingSession.updatePose(poseMatrixUpdate.toBundle());
-
-            // Wrong number of values.
-            assertThrows(IllegalArgumentException.class, () -> new FiraPoseUpdateParams.Builder()
-                    .setPose(new float[] {5, 1})
-                    .build());
-
-            // Nonreal numbers.
-            assertThrows(IllegalArgumentException.class, () -> new FiraPoseUpdateParams.Builder()
-                    .setPose(new float[] {1, 2, 3, 4, 5, Float.NaN, 7})
-                    .build());
-            assertThrows(IllegalArgumentException.class, () -> new FiraPoseUpdateParams.Builder()
-                    .setPose(new float[] {Float.NEGATIVE_INFINITY, 2, 3, 4, 5, 6, 7})
-                    .build());
-
-            // Stop ongoing session.
-            rangingSessionCallback.rangingSession.stop();
-        } finally {
-            if (cancellationSignal != null) {
-                countDownLatch = new CountDownLatch(1);
-                rangingSessionCallback.replaceCtrlCountDownLatch(countDownLatch);
-
-                // Close session.
-                cancellationSignal.cancel();
-
-                // Wait for the on closed callback.
-                assertThat(countDownLatch.await(1, TimeUnit.SECONDS)).isTrue();
-            }
-            uiAutomation.dropShellPermissionIdentity();
-        }
+        verifyFiraRangingSession(
+                firaOpenSessionParams,
+                null,
+                (rangingSessionCallback) -> {
+                    // For practical reasons, we will not go through the [extraordinary] effort to
+                    // check the pose change results in the CTS test due to the complexity of the
+                    // scenario.
+
+                    // Must not throw.
+                    rangingSessionCallback.rangingSession.updatePose(poseVQUpdate.toBundle());
+
+                    // Must not throw.
+                    rangingSessionCallback.rangingSession.updatePose(poseMatrixUpdate.toBundle());
+
+                    // Wrong number of values.
+                    assertThrows(IllegalArgumentException.class,
+                            () -> new FiraPoseUpdateParams.Builder()
+                                    .setPose(new float[] {5, 1})
+                                    .build());
+
+                    // Nonreal numbers.
+                    assertThrows(IllegalArgumentException.class,
+                            () -> new FiraPoseUpdateParams.Builder()
+                                    .setPose(new float[] {1, 2, 3, 4, 5, Float.NaN, 7})
+                                    .build());
+                    assertThrows(IllegalArgumentException.class,
+                            () -> new FiraPoseUpdateParams.Builder()
+                                    .setPose(new float[] {
+                                            Float.NEGATIVE_INFINITY, 2, 3, 4, 5, 6, 7})
+                                    .build());
+                });
+
     }
 
     @Test
     @CddTest(requirements = {"7.3.13/C-1-1,C-1-2,C-1-5"})
     public void testFiraRangingPoseFailures() throws Exception {
-        UiAutomation uiAutomation = getInstrumentation().getUiAutomation();
-        CancellationSignal cancellationSignal = null;
-        CountDownLatch countDownLatch = new CountDownLatch(1);
-        CountDownLatch resultCountDownLatch = new CountDownLatch(1);
-        RangingSessionCallback rangingSessionCallback =
-                new RangingSessionCallback(countDownLatch, resultCountDownLatch);
         FiraPoseUpdateParams poseUpdateParams = new FiraPoseUpdateParams.Builder()
                 .setPose(new float[] {1, 2, 3, 4, 5, 6, 7})
                 .build();
         FiraOpenSessionParams firaOpenSessionParams = makeOpenSessionBuilder()
                 .setFilterType(FiraParams.FILTER_TYPE_NONE)
                 .build();
-        try {
-            // Needs UWB_PRIVILEGED & UWB_RANGING permission which is held by shell.
-            uiAutomation.adoptShellPermissionIdentity();
-            // Start ranging session
-            cancellationSignal = mUwbManager.openRangingSession(
-                    firaOpenSessionParams.toBundle(),
-                    Executors.newSingleThreadExecutor(),
-                    rangingSessionCallback,
-                    mDefaultChipId);
-            // Wait for the on opened callback.
-            assertThat(countDownLatch.await(1, TimeUnit.SECONDS)).isTrue();
-
-            countDownLatch = new CountDownLatch(1);
-            rangingSessionCallback.replaceCtrlCountDownLatch(countDownLatch);
-            assertThat(rangingSessionCallback.rangingSession).isNotNull();
-            rangingSessionCallback.rangingSession.start(new PersistableBundle());
-
-<<<<<<< HEAD
-            // Wait for the on started callback.
-            assertThat(countDownLatch.await(1, TimeUnit.SECONDS)).isTrue();
-=======
+        verifyFiraRangingSession(
+                firaOpenSessionParams,
+                null,
+                (rangingSessionCallback) -> {
+                    assertThrows(IllegalStateException.class,
+                            () -> rangingSessionCallback.rangingSession.updatePose(
+                                    poseUpdateParams.toBundle()
+                            ));
+                });
+    }
+
+    @Test
+    @CddTest(requirements = {"7.3.13/C-1-1,C-1-2,C-1-5"})
+    public void testFiraRangingSessionAddRemoveControlee() throws Exception {
+        FiraOpenSessionParams firaOpenSessionParams = makeOpenSessionBuilder()
+                .setMultiNodeMode(FiraParams.MULTI_NODE_MODE_ONE_TO_MANY)
+                .build();
+        verifyFiraRangingSession(
+                firaOpenSessionParams,
+                null,
+                (rangingSessionCallback) -> {
+                    // Add new controlee
+                    CountDownLatch countDownLatch = new CountDownLatch(2);
+                    rangingSessionCallback.replaceCtrlCountDownLatch(countDownLatch);
+                    UwbAddress uwbAddress = UwbAddress.fromBytes(new byte[]{0x5, 0x5});
+                    rangingSessionCallback.rangingSession.addControlee(
+                            new FiraControleeParams.Builder()
+                                    .setAddressList(new UwbAddress[]{uwbAddress})
+                                    .setSubSessionIdList(new int[]{1})
+                                    .build().toBundle()
+                    );
+                    // Wait for the on reconfigured and controlee added callback.
+                    assertThat(countDownLatch.await(1, TimeUnit.SECONDS)).isTrue();
+                    assertThat(rangingSessionCallback.onReconfiguredCalled).isTrue();
+                    assertThat(rangingSessionCallback.onReconfiguredFailedCalled).isFalse();
+                    assertThat(rangingSessionCallback.onControleeAddCalled).isTrue();
+                    assertThat(rangingSessionCallback.onControleeAddFailedCalled).isFalse();
+
+                    // Remove controlee
+                    countDownLatch = new CountDownLatch(2);
+                    rangingSessionCallback.replaceCtrlCountDownLatch(countDownLatch);
+                    rangingSessionCallback.rangingSession.removeControlee(
+                            new FiraControleeParams.Builder()
+                                    .setAddressList(new UwbAddress[]{uwbAddress})
+                                    .setSubSessionIdList(new int[]{1})
+                                    .build().toBundle()
+                    );
+                    // Wait for the on reconfigured and controlee added callback.
+                    assertThat(countDownLatch.await(1, TimeUnit.SECONDS)).isTrue();
+                    assertThat(rangingSessionCallback.onReconfiguredCalled).isTrue();
+                    assertThat(rangingSessionCallback.onReconfiguredFailedCalled).isFalse();
+                    assertThat(rangingSessionCallback.onControleeRemoveCalled).isTrue();
+                    assertThat(rangingSessionCallback.onControleeRemoveFailedCalled).isFalse();
+                });
+    }
+
     @Test
     @CddTest(requirements = {"7.3.13/C-1-1,C-1-2,C-1-5"})
     public void testFiraRangingSessionPauseResume() throws Exception {
@@ -1394,32 +1411,35 @@
                     assertThat(rangingSessionCallback.onResumeFailedCalled).isFalse();
                 });
     }
->>>>>>> 4f8a0e28
-
-            // Wait for the on ranging report callback.
-            assertThat(resultCountDownLatch.await(1, TimeUnit.SECONDS)).isTrue();
-
-            // Filter type not set for this - it must throw.
-            assertThrows(IllegalStateException.class,
-                    () -> rangingSessionCallback.rangingSession.updatePose(
-                            poseUpdateParams.toBundle()
-                    ));
-
-            // Stop ongoing session.
-            rangingSessionCallback.rangingSession.stop();
-        } finally {
-            if (cancellationSignal != null) {
-                countDownLatch = new CountDownLatch(1);
-                rangingSessionCallback.replaceCtrlCountDownLatch(countDownLatch);
-
-                // Close session.
-                cancellationSignal.cancel();
-
-                // Wait for the on closed callback.
-                assertThat(countDownLatch.await(1, TimeUnit.SECONDS)).isTrue();
-            }
-            uiAutomation.dropShellPermissionIdentity();
-        }
+
+    @Test
+    @CddTest(requirements = {"7.3.13/C-1-1,C-1-2,C-1-5"})
+    public void testFiraRangingSessionReconfigure() throws Exception {
+        FiraOpenSessionParams firaOpenSessionParams = makeOpenSessionBuilder()
+                .setMultiNodeMode(FiraParams.MULTI_NODE_MODE_ONE_TO_MANY)
+                .build();
+        verifyFiraRangingSession(
+                firaOpenSessionParams,
+                null,
+                (rangingSessionCallback) -> {
+                    // Reconfigure to disable notifications.
+                    CountDownLatch countDownLatch = new CountDownLatch(1);
+                    rangingSessionCallback.replaceCtrlCountDownLatch(countDownLatch);
+                    FiraRangingReconfigureParams reconfigureParams =
+                            new FiraRangingReconfigureParams.Builder()
+                                    .setRangeDataNtfConfig(FiraParams.RANGE_DATA_NTF_CONFIG_DISABLE)
+                                    .build();
+                    rangingSessionCallback.rangingSession.reconfigure(reconfigureParams.toBundle());
+                    // Wait for the on reconfigured and controlee added callback.
+                    assertThat(countDownLatch.await(1, TimeUnit.SECONDS)).isTrue();
+                    assertThat(rangingSessionCallback.onReconfiguredCalled).isTrue();
+                    assertThat(rangingSessionCallback.onReconfiguredFailedCalled).isFalse();
+
+                    // Ensure no more ranging reports are received.
+                    CountDownLatch resultCountDownLatch = new CountDownLatch(1);
+                    rangingSessionCallback.replaceResultCountDownLatch(resultCountDownLatch);
+                    assertThat(resultCountDownLatch.await(1, TimeUnit.SECONDS)).isFalse();
+                });
     }
 
     private class AdapterStateCallback implements UwbManager.AdapterStateCallback {
@@ -1610,6 +1630,7 @@
         public boolean onRangingReportReceivedCalled = false;
         public boolean onSessionChangedCalled = false;
         public boolean onDeviceStatusNtfCalled = false;
+        public boolean onCheckPointedTargetCalled = false;
 
         @Override
         public void onSessionStatusNotificationReceived(
@@ -1644,6 +1665,7 @@
         @Override
         public boolean onCheckPointedTarget(
                 @NonNull PersistableBundle pointedTargetBundle) {
+            onCheckPointedTargetCalled = true;
             return true;
         }
     }
@@ -1732,8 +1754,6 @@
             assertEquals(reportMetadata.getSessionId(), sessionId);
             assertThat(reportMetadata.getRawNtfData()).isNotEmpty();
 
-            // TODO(b/263799939) Add test for onCheckPointedTarget
-
             // Check the UWB state.
             assertThat(mUwbManager.getAdapterState()).isEqualTo(STATE_ENABLED_ACTIVE);
 
